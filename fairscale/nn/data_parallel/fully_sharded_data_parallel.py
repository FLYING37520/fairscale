# Copyright (c) Facebook, Inc. and its affiliates.
#
# This source code is licensed under the BSD license found in the
# LICENSE file in the root directory of this source tree.

import contextlib
import copy
from enum import Enum, auto
import functools
import logging
from math import inf
import os
from random import randint
import time
import traceback
import typing
from typing import (
    TYPE_CHECKING,
    Any,
    Callable,
    Dict,
    Generator,
    Iterator,
    List,
    Mapping,
    NamedTuple,
    Optional,
    Set,
    Tuple,
    Union,
    cast,
)

import torch
from torch.autograd import Variable
import torch.distributed as dist
from torch.distributed import ProcessGroup
import torch.nn as nn
import torch.nn.functional as F
from torch.nn.parameter import Parameter

import fairscale.experimental.nn.ssd_offload as ssd_offload
from fairscale.nn.misc import FlattenParamsWrapper
from fairscale.nn.wrap import auto_wrap, config_auto_wrap_policy, enable_wrap
from fairscale.utils.containers import apply_to_tensors
from fairscale.utils.parallel import (
    chunk_and_pad,
    enable_pytorch_sync_bn,
    get_process_group_cached,
    validate_process_group,
)
from fairscale.utils.params import calc_grad_norm, recursive_copy_to_device
from fairscale.utils.reduce_scatter_bucketer import ReduceScatterBucketer
from fairscale.utils.state_dict import replace_by_prefix_

from . import fsdp_optim_utils as ou

if TYPE_CHECKING:
    from collections import OrderedDict  # noqa: F401
# TODO: Remove the toggle here when github open issue #801 is resolved.
if os.getenv("ENABLE_NCCL_BASE_COLLECTIVES", "1") == "0":
    enable_nccl_base_collectives = False
else:
    enable_nccl_base_collectives = True


class TrainingState(Enum):
    """
    Simple enum to indicate what state FSDP is in. Used for asserting
    to make sure APIs are called in the correct state.

    ..note::

        BACKWARD_PRE and BACKWARD_POST states are used to ensure we
        receives backward hooks in the correct order. It is used to catch
        unexpected order of hooks being called (likely due to our
        hook registration logic or autograd engine logic changes).

    TODO (Min): It would be nice to capture the stepping state as well.
        Maybe we can use the model.zero_grad() call, but not sure if it
        is called if optim.zero_grad() is used instead.
        It would be nice to have clear state transition be explicit like:

        zero_grad -> fwd -> bwd -> optionally accum grad by repeating
        fwd/bwd -> stepping -> loop back to zero_grad
    """

    IDLE = auto()
    FORWARD = auto()
    BACKWARD_PRE = auto()
    BACKWARD_POST = auto()
    SUMMON_FULL_PARAMS = auto()


class FullyShardedDataParallel(nn.Module):
    """
    A wrapper for sharding Module parameters across data parallel workers. This
    is inspired by `Xu et al.`_ as well as the ZeRO Stage 3 from DeepSpeed_.
    FullyShardedDataParallel is commonly shorten to FSDP.

    .. _`Xu et al.`: https://arxiv.org/abs/2004.13336
    .. _DeepSpeed: https://www.deepspeed.ai/

    Pseudo-code usage::

        import torch
        from fairscale.nn.data_parallel import FullyShardedDataParallel as FSDP

        torch.cuda.set_device(device_id)
        sharded_module = FSDP(my_module)
        optim = torch.optim.Adam(sharded_module.parameters(), lr=0.0001)
        x = sharded_module(x, y=3, z=torch.Tensor([1]))
        loss = x.sum()
        loss.backward()
        optim.step()

    It is also possible to shard individual layers separately and have an outer
    wrapper handle any leftover parameters. This can be helpful to further
    reduce GPU memory usage, reduce system memory usage when initializing large
    models and to improve training speed by overlapping the all-gather step
    across the forward pass. For example::

        import torch
        from fairscale.nn.wrap import wrap, enable_wrap, auto_wrap
        from fairscale.nn.data_parallel import FullyShardedDataParallel as FSDP
        from fairscale.utils.testing import dist_init, teardown, rmf

        result = dist_init(0, 1, "/tmp/t1", "/tmp/t2")
        assert result
        fsdp_params = dict(wrapper_cls=FSDP, mixed_precision=True, flatten_parameters=True)
        with enable_wrap(**fsdp_params):
            l1 = wrap(torch.nn.Linear(5, 5))
            assert isinstance(l1, FSDP)
            # Wraps layer in FSDP by default if within context
            # Separately Wraps children modules with more than 1e8 params
            large_tfmr = torch.nn.Transformer(d_model=2048, num_encoder_layers=12,
                                              num_decoder_layers=12)
            l2 = auto_wrap(large_tfmr)
            assert isinstance(l2.encoder, FSDP)
            assert isinstance(l2.decoder, FSDP)
            print(l2)  # You can print the model to examine FSDP wrapping.
        teardown()
        rmf("/tmp/t1")
        rmf("/tmp/t2")

    .. warning::

        The optimizer must be initialized *after* the module has been wrapped,
        since FSDP will shard parameters in-place and this will break any
        previously initialized optimizers.

    .. warning::

        If you wrap every parameter inside a nested FSDP and leaving the outer
        FSDP empty without any parameter, checkpointing activation may trigger
        an assert on the backward pass. The solution is to leave some parameters
        to the outer FSDP.

    .. warning::

        If activation checkpointing is used with FSDP, it is strongly encouraged
        to use ``checkpoint_wrapper`` function from FairScale instead of the
        ``checkpoint`` function from PyTorch.

    Args:
        module (nn.Module):
            module to be wrapped with FSDP.
        process_group (Optional):
            process group for sharding
        reshard_after_forward (bool, Optional):
            if ``True``, reshard parameters after the forward pass. This saves
            memory but slows training. This is only relevant when resharding
            individual layers.
        mixed_precision (bool, Optional):
            if ``True``, inputs, activations and gradients will be kept in FP16;
            computation and communication will occur in FP16; and a (sharded)
            master copy of the model weights will be maintained in FP32.
        fp32_reduce_scatter (bool, Optional):
            if ``True``, then reduce-scatter gradients in FP32. This is only
            relevant when *``mixed_precision``* is ``True``.
        flatten_parameters (bool, Optional):
            if ``True``, flatten parameters into a single contiguous tensor,
            which improves training speed.
        move_params_to_cpu (bool, Optional):
            if ``True``, offload FP32 params to CPU.
        compute_dtype (torch.dtype, Optional):
            dtype for full parameters for computation. This defaults to
            ``torch.float32`` unless *``mixed_precision``* is set, in which case
            it defaults to ``torch.float16``.
        buffer_dtype (torch.dtype, Optional):
            dtype for buffers for computation. This defaults to ``compute_dtype``.
        move_grads_to_cpu (bool, Optional):
            move gradient shard to CPU after reduction. This is useful when
            combined with CPU-based optimizers. It defaults to the value of
            *``cpu_offload``*.
        bucket_cap_mb (int, Optional):
            FSDP will bucket parameters so that gradient reduction can
            be more efficient for small parameters.
            ``bucket_cap_mb`` controls the bucket size in MegaBytes (MB). Buckets
            are sub-divided based on world_size, so the max shard size is roughly
            ``bucket_cap_mb / world_size``. There is one bucketer (with potentially
            multiple ``bucket_cap_mb`` sized buffers shared by all FSDP instances.
            Large gradient tensors are directly reduced without using the buffers.
            The buffers are there to reduce communication overhead for small tensors.
            Overlapping with computation happens due to use of a different CUDA stream
            than the computation CUDA stream. The total memory overhead per buffer is around
            ``bucket_cap_mb / world_size * (world_size + 1)``.
            The buffers are allocated during the backward pass and freed at the end
            of the backward pass to save more memory for other phases of the
            training process.
            Note, the memory vs. speed tradeoff of bucket size is very different
            from that of the DDP engine. In DDP, the buffer size ``1MB + n*cap_mb``,
            until n is big enough to cover the entire model size. The order
            of which buffer is ready there is more rigid and DDP requires all
            gradients to be computed in the backward. In FSDP, the buffer size
            does not change with model size (it changes based on number of
            <dtype, device, process_group> tuples) and gradient ready order matters
            little since FSDP has a final flush call that ensures everything is reduced
            and not all gradients need to be upfront known. Overlapping with compute is
            done differently too.
            Values <= 0 disable bucketing.
            Default: 25.
        compute_device (torch.device, Optional):
            device for computation. If not given and module params are on a CUDA
            device, the param's device will be used. If not given and module
            params are on CPU, then the current CUDA device (as indicated by
            ``torch.cuda.current_device()`` will be used.
        no_broadcast_optim_state: (bool, Optional)
            do not broadcast this modules optimizer state when ``gather_full_optim_state_dict`` is called.
            If you set this true, you are expected to overwrite the relevant state entries of the returned optimizer state dict
            with the proper state at each rank. This is useful for situations, like Mixture Of Experts,
            where all but a few parameters can fit on one node.
            Default: False
        state_dict_device (torch.device, Optional):
            device for parameters returned by :func:`state_dict`. If not given,
            this will default to ``compute_dtype``. Note that only the device
            type will be respected (e.g., "cuda:0" and "cuda:1" are the same).
        clear_autocast_cache (bool):
            When using mixed precision training with `torch.amp.autocast`, if the model weights
            are in FP32, autocast maintains a cache for downcasted weights. The cache can cause
            GPU OOM during the forward pass. Setting this flag to true will help clearing this
            cache as inner FSDP instances finish part of the forward pass to save GPU memory.
            Default: False
        force_input_to_fp32 (bool):
            Set to ``True`` to force input floating point tensors to be FP32 (if they are FP16)
            when the FSDP instance is in full precision mode. This helps avoid issues of running
            SyncBatchNorm with AMP and checkpoint_wrapper.
            Default: False
        verbose (bool):
            Set this to ``True`` to turn on verbose output for model's string representation.
            Default: False
        cpu_offload (bool, Optional):
            if ``True``, offload FP32 params to CPU. Note: This arg will be deprecated in favor of
            *``move_params_to_cpu``* in an upcoming release.
    """

    def __init__(
        self,
        module: nn.Module,
        process_group: Optional[ProcessGroup] = None,
        reshard_after_forward: bool = True,
        mixed_precision: bool = False,
        fp32_reduce_scatter: bool = False,
        flatten_parameters: bool = True,
        move_params_to_cpu: bool = False,
        compute_dtype: Optional[torch.dtype] = None,
        buffer_dtype: Optional[torch.dtype] = None,
        move_grads_to_cpu: Optional[bool] = None,
        bucket_cap_mb: int = 25,
        compute_device: Optional[torch.device] = None,
        no_broadcast_optim_state: Optional[bool] = False,
        state_dict_device: Optional[torch.device] = None,
        clear_autocast_cache: bool = False,
        force_input_to_fp32: bool = False,
        verbose: bool = False,
        cpu_offload: bool = False,
        **kwargs: Dict[str, Any],
    ):
        init_start = time.time()
        super().__init__()
        self.process_group = process_group or get_process_group_cached()
        self.rank = self.process_group.rank()
        self.world_size = self.process_group.size()
        self.reshard_after_forward = reshard_after_forward
        self.mixed_precision = mixed_precision
        self.fp32_reduce_scatter = fp32_reduce_scatter
        self.flatten_parameters = flatten_parameters
        self.move_params_to_cpu = move_params_to_cpu or cpu_offload
        self.compute_dtype = compute_dtype or (torch.float16 if mixed_precision else torch.float32)
        self.buffer_dtype = buffer_dtype or self.compute_dtype
        self.move_grads_to_cpu = self.move_params_to_cpu if move_grads_to_cpu is None else move_grads_to_cpu
        self.bucket_cap_mb = bucket_cap_mb
        self.compute_device = compute_device or _get_default_cuda_device(module)
        self.uncollected_opt_state: Dict[int, Dict] = {}
        self.no_broadcast_optim_state = no_broadcast_optim_state
        self.state_dict_device = state_dict_device or self.compute_device
        self.clear_autocast_cache = clear_autocast_cache
        self.force_input_to_fp32 = force_input_to_fp32
        self.verbose = verbose
        self.ssd_offload = kwargs.get("ssd_offload", False)

        self.gradient_predivide_factor: float = self._get_gradient_predivide_factor(self.world_size)
        self.gradient_postdivide_factor: float = self.world_size / self.gradient_predivide_factor

        self.numel_padded_per_param: List[int] = []
        self._tstart = time.time()

        if self.fp32_reduce_scatter and not self.mixed_precision:
            raise ValueError("fp32_reduce_scatter requires mixed_precision=True")

        # skip validation if the process group was created above
        if process_group:
            validate_process_group(self.compute_device, self.process_group)

        # enable pytorch sync_bn just in case model contains sync_bn layers.
        enable_pytorch_sync_bn(module)

        # We set this boolean at the beginning to enable us to populate some of the
        # metadata required for sharding and flattening. We don't use the tensor data
        # of the parameters.
        self.training_state = None

        # Only handle params which are not already sharded. This enables
        # sharding individual layers of a Module, with an outer wrapper to
        # shard any leftover parameters.
        param_names = []
        params = []
        for param_name, param in module.named_parameters():
            if not hasattr(param, "_is_sharded"):
                param_names.append(param_name)
                params.append(param)

        self._has_params = len(params) > 0

        # TODO(anj): Should we conditionally do this only if we have params?
        self.buffer_size = sum(p.numel() for p in params)
        if self.ssd_offload:
            self.ssd_buffer_filename = f"{randint(1, int(10E6))}_rank{self.rank}"
            self.ssd_buffer = ssd_offload.SsdBuffer(self.buffer_size, self.ssd_buffer_filename, self.compute_dtype)
            self.move_grads_to_cpu = True
            self.move_params_to_cpu = True

        # For now, it is either all flatten or none flatten. This will be extended to
        # multiple flatten groups in my next PR.
        to_be_flatten_params: List[List[Parameter]] = [[]]
        non_flatten_params = params
        param_name_groups = [[n] for n in param_names]
        if self.flatten_parameters:
            to_be_flatten_params = [params]
            non_flatten_params = []
            param_name_groups = [param_names]
        del param_names

        self._fsdp_wrapped_module: nn.Module = FlattenParamsWrapper(module, param_list=to_be_flatten_params)
        del module  # free original module in case it helps garbage collection

        # Now, in this FSDP wrapper class, we keep a list of to-be-flatten and not-to-be-flatten
        # params for doing sharding, gradient hooks, etc. Note, the ordering of the
        # list matters: flatten params are always in the front.
        #
        # The self._num_flatten_params and self._param_name_groups are computed
        # and kept here to support summon_full_params and shard-to-full weight
        # consolidation.
        self.params = cast(List[Parameter], self._fsdp_wrapped_module.flat_params) + non_flatten_params
        self._num_flatten_params = len(self._fsdp_wrapped_module.flat_params)
        self._param_name_groups = param_name_groups

        # Shard module parameters in place
        self._shard_parameters_()

        # Make sure all parameters are sharded.
        for n, p in self.named_parameters():
            assert hasattr(p, "_is_sharded"), f"found unsharded parameter: {n} ; {p.size()}"

        self._reset_lazy_init()

        # Flag to indicate if we require gradient reduction in the backward
        # pass. This will be False when inside the no_sync context manager.
        self._require_backward_grad_sync: bool = True

        # Flag to indicate if the full params are gathered.
        self.has_full_params: bool = False

        # Register hook after state_dict() to remove the "_fsdp_wrapped_module."
        # prefix and before load_state_dict() to add it back.
        self._register_state_dict_hook(_post_state_dict_hook)
        self._register_load_state_dict_pre_hook(_pre_load_state_dict_hook)

        # Flag to indicate whether state_dict() should automatically summon the
        # full params. This defaults to True, but may be set to False if the
        # user explicitly requests the local state dict via local_state_dict().
        # TODO(anj): This should by default be set to False for ssd_offload=True
        # unless we are in the summon_full_params context.
        self._return_full_state_dict = True
        init_end = time.time()

        logging.debug(
            f"FSDP.__init__(done): total_init_time: {(init_end - init_start): .4f} num_params: {(sum(p.numel() for p in self.params))}"
        )

        # Flag to guard against preparing gradients multiple times per iteration.
        # This is reset at the end of the backward pass.
        self._pre_backward_hook_has_run = False

    def _get_gradient_predivide_factor(self, world_size: int) -> float:
        factor: int = 1
        while world_size % factor == 0 and world_size / factor > factor:
            factor *= 2
        return float(factor)

    def set_gradient_divide_factors(self, pre: float, post: float, recursive: bool) -> None:
        """Allowing user to override the pre and post divide factors.

        Args:
            pre (float): divide factor before the reduction.
            post (float): divide factor after the reduction.
            recursive (bool): recursively set it for all child FSDP instances or not.
        """
        self.assert_state(TrainingState.IDLE)
        if recursive:
            for module in self.modules():
                if isinstance(module, FullyShardedDataParallel) and module != self:
                    module.set_gradient_divide_factors(pre, post, False)
        self.gradient_predivide_factor = pre
        self.gradient_postdivide_factor = post

    @property
    def module(self) -> FlattenParamsWrapper:
        """ make model.module accessible, just like DDP. """
        assert isinstance(self._fsdp_wrapped_module, FlattenParamsWrapper)
        return self._fsdp_wrapped_module

    def apply(self, fn: Callable[[nn.Module], None]) -> "FullyShardedDataParallel":
        """
        Applies ``fn`` recursively to every submodule (as returned by
        ``.children()``) as well as self. Typical use includes initializing the
        parameters of a model.

        Compared to ``torch.nn.Module.apply``, this version additionally gathers
        the full parameters before applying ``fn``. It should not be called from
        within another ``summon_full_params`` context.

        Args:
            fn (nn.Module): function to be applied to each submodule

        Returns:
            Module: self
        """
        is_uninitialized = self._is_root is None
        self.assert_state(TrainingState.IDLE)
        with self.summon_full_params(recurse=False):
            return_value = super().apply(fn)
        # summon_full_params will call _lazy_init, which sets _is_root. However,
        # apply() may be called directly on children instances to do weight
        # init, so we should reset the _is_root flag in this case.
        if is_uninitialized and self._is_root:
            for module in self.modules():
                if isinstance(module, FullyShardedDataParallel):
                    module._reset_lazy_init()
        return return_value

    def _cast_buffers(
        self, device: Optional[torch.device] = None, dtype: Optional[torch.dtype] = None, memo: Optional[Set] = None
    ) -> None:
        """Move all buffers to the given *device* and *dtype*.

        If *device* or *dtype* are not given, then they will default to
        ``self.compute_device`` and ``self.buffer_dtype``, respectively. In the
        case of nested FSDP instances, we will respect the child instance's
        ``compute_device`` and ``buffer_dtype`` configuration.

        Args:
            device (torch.device, Optional):
                device to cast buffers to (defaults to compute_device)
            dtype (torch.dtype, Optional):
                dtype to cast buffers to (defaults to buffer_dtype)
            memo (Set, Optional):
                set of modules that have already been processed
        """
        if memo is None:
            memo = set()
        for module in self.modules():
            if module is not self and isinstance(module, FullyShardedDataParallel):
                # Allow any child FSDP instances to handle their own buffers.
                module._cast_buffers(device=device, dtype=dtype, memo=memo)
            elif module not in memo:
                memo.add(module)
                for name, buf in module.named_buffers(recurse=False):
                    if buf is None:
                        continue
                    buf = buf.to(device=device or self.compute_device)
                    if torch.is_floating_point(buf):
                        buf = buf.to(dtype=dtype or self.buffer_dtype)
                    setattr(module, name, buf)

    @property
    def params_with_grad(self) -> List[Parameter]:
        """[p for p in self.parameters() if p.grad is not None]"""
        return [p for p in self.parameters() if p.grad is not None]

    @torch.no_grad()
    def clip_grad_norm_(
        self,
        max_norm: Union[float, int],
        norm_type: Union[float, int] = 2.0,
        # filter_params_fn: Callable[[Any], Any] = None,
    ) -> torch.Tensor:
        """
        Clip all gradients at this point in time. The norm is computed over all
        gradients together, as if they were concatenated into a single vector.
        Gradients are modified in-place.

        Args:
            max_norm (float or int): max norm of the gradients
            norm_type (float or int): type of the used p-norm. Can be ``'inf'``
                for infinity norm.

        Returns:
            Total norm of the parameters (viewed as a single vector).

        .. note:: This is analogous to `torch.nn.utils.clip_grad_norm_` but
            handles the partitioning and multiple devices per rank under the
            hood. The default torch util is not applicable here, because each
            rank only has a partial view of all the grads in the model, so
            calling it in the OSS context would lead to different scaling being
            applied per subset of model parameters.

        .. warning:: This needs to be called on all ranks, since synchronization
            primitives will be used.
        """
        # We don't call torch.cuda.synchronize() here, since clipping can be
        # inside the train loop and we probably don't want to force a GPU-CPU sync.
        # _lazy_init should be sufficient, since it will force the other streams
        # to sync with the default stream (via _wait_for_previous_optim_step).
        self._lazy_init()
        assert self._is_root, "clip_grad_norm should only be called on the root (parent) instance"
        self.assert_state(TrainingState.IDLE)

        max_norm = float(max_norm)
        norm_type = float(norm_type)
        params_with_grad = self.params_with_grad
        if not self.children_share_process_group:
            raise NotImplementedError(
                "clip_grad_norm requires that all params share one process group. clip_grad_by_value_ should work"
            )
        # Computes the max norm for this shard's gradients and sync's across workers
        local_norm = calc_grad_norm(params_with_grad, norm_type).cuda()
        if norm_type == inf:
            total_norm = local_norm
            dist.all_reduce(total_norm, op=torch.distributed.ReduceOp.MAX, group=self.process_group)
        else:
            total_norm = local_norm ** norm_type
            dist.all_reduce(total_norm, group=self.process_group)
            total_norm = total_norm ** (1.0 / norm_type)

        if self.move_grads_to_cpu:
            total_norm = total_norm.cpu()

        # Now multiply each grad by (max_norm/total_norm), same as torch 1.7 https://tinyurl.com/3wtxhhqq)
        clip_coef = torch.tensor(max_norm, dtype=total_norm.dtype, device=total_norm.device) / (total_norm + 1e-6)
        if clip_coef < 1:
            # multiply by clip_coef
            for p in params_with_grad:
                assert p.grad is not None
                p.grad.detach().mul_(clip_coef.to(p.grad.device))

        return total_norm

    @torch.no_grad()
    def _shard_parameters_(self) -> None:
        """
        At initialization we wrap a module with full parameters and shard the
        parameters in-place. Sharding is implemented by viewing each parameter
        as a 1D Tensor and retaining only a single slice, where the slice size
        is determined by the number of data parallel workers.

        Wrapping modules with many small parameters (or with a very large data
        parallel world size) will result in many small parameter shards and slow
        performance. In this case it's better to set *``flatten_parameters``* to
        ``True``, so that all of the small parameters in the module are combined
        into a single contiguous Tensor and sharded once.

        After this initial sharding is complete, the user can initialize a
        ``torch.optim.Optimizer`` in the usual way, i.e.::

        .. code-block:: python

            optim = torch.optim.Adam(sharded_module.parameters(), lr=0.0001)

        The optimizer will see only a single slice of parameters and will thus
        allocate less memory for optimizer state, avoiding redundancy across
        data parallel workers.
        """
        self.numel_padded_per_param = []
        for p in self.params:

            assert not hasattr(p, "_is_sharded")
            assert p.is_floating_point()
            if self.mixed_precision:
                assert p.dtype == torch.float32

            # If world_size is 1, then we all-reduce grads instead of sharding.
            p._is_sharded = self.world_size > 1
            p._orig_size = p.data.size()

            if not p._is_sharded:
                p._is_sharded = False
                self.numel_padded_per_param.append(0)
                if self.ssd_offload:
                    p._shard_size = p.data.size()  # type: ignore
                    p._handle = self.ssd_buffer.insert(p.data)
                    free_storage_(p.data)
                continue
            p._is_sharded = True

            # Replace p.data with the relevant shard.
            if self.ssd_offload:
                orig_data = p.data
                p.data, num_padded = self._get_shard(p.data)
                p._shard_size = p.data.size()  # type: ignore
                p._handle = self.ssd_buffer.insert(p.data)
                del orig_data
                self.numel_padded_per_param.append(num_padded)
                free_storage_(p.data)

            else:
                orig_data = p.data
                p.data, num_padded = self._get_shard(p.data)
                self.numel_padded_per_param.append(num_padded)
                free_storage_(orig_data)

        assert len(self.numel_padded_per_param) == len(self.params)

        if self.ssd_offload:
            self.ssd_buffer.to_disk()

    def _get_shard(self, tensor: torch.Tensor) -> Tuple[torch.Tensor, int]:
        """Return the local shard of a full tensor."""
        # Shard using torch.chunk to match all-gather/reduce-scatter.
        chunks = list(torch.flatten(tensor).chunk(self.world_size))
        while len(chunks) < self.world_size:
            chunks.append(chunks[0].new_empty(0))

        # Determine number of padding elements.
        num_to_pad = chunks[0].numel() - chunks[self.rank].numel()
        assert num_to_pad >= 0, num_to_pad

        shard = chunks[self.rank].clone()
        if num_to_pad > 0:
            shard = F.pad(shard, [0, num_to_pad])
        return shard, num_to_pad

    def extra_repr(self) -> str:
        repr = (
            f"world_size={self.world_size}, "
            f"flatten_parameters={self.flatten_parameters}, "
            f"mixed_precision={self.mixed_precision}, "
        )
        if self.verbose:
            repr = (
                f"rank={self.rank}, " + repr + f"reshard_after_forward={self.reshard_after_forward}, "
                f"compute_dtype={self.compute_dtype}, "
                f"buffer_dtype={self.buffer_dtype}, "
                f"fp32_reduce_scatter={self.fp32_reduce_scatter}, "
                f"compute_device={self.compute_device}"
                f"cpu_offload={self.move_params_to_cpu}, "
                f"move_grads_to_cpu={self.move_grads_to_cpu}, "
                f"bucket_cap_mb={self.bucket_cap_mb}, "
                f"clear_autocast_cache={self.clear_autocast_cache}"
                f"force_input_to_fp32={self.force_input_to_fp32}"
            )
        return repr

    def __getattr__(self, name: str) -> Any:
        """Forward missing attributes to wrapped module."""
        try:
            return super().__getattr__(name)  # defer to nn.Module's logic
        except AttributeError:
            return getattr(self.module, name)

    def __getstate__(self) -> Dict[str, str]:
        """Serialize the state of the current FSDP instance.

        Some properties are not serializable (e.g., process groups, streams), so
        we remove them and try to reconstruct them in :func:`__setstate__`.
        """
        state = copy.copy(self.__dict__)
        state["is_sharded"] = [p._is_sharded for p in self.params]
        state["orig_sizes"] = [p._orig_size for p in self.params]
        if state["process_group"] is not None:
            state["process_group"] = "MISSING"  # process_group isn't pickleable
        self._reset_lazy_init()
        return state

    def __setstate__(self, state: Dict[str, Any]) -> None:
        """Intercept state setting and perform needed changes on params."""
        super().__setstate__(state)

        def fixup(p: Parameter, is_sharded: bool, size: torch.Size) -> Parameter:
            assert isinstance(p, Parameter)
            p.data = p.data.clone()  # move tensors out of shared memory
            p._is_sharded = is_sharded
            p._orig_size = size
            return p

        self.params = [
            fixup(p, is_sharded, size) for p, is_sharded, size in zip(self.params, self.is_sharded, self.orig_sizes)
        ]
        del self.is_sharded
        del self.orig_sizes
        self._reset_lazy_init()

    def parameters(self, recurse: bool = True) -> Iterator[Parameter]:
        """Returns an iterator over the module parameters, yielding all the parameters
        part of the model. This call cannot be made when ssd_offload is set because
        parameter data will not be loaded.
        """
        # TODO(anj): Use `copy_into_tensor` in order to provide a copy of the
        # parameters and not the actual parameters. Ideally we don't users to operate on
        # actual params.
        if self.ssd_offload and self.ssd_buffer.buffer is None:
            self.ssd_buffer.from_disk(self.buffer_size)

        return super().parameters(recurse=recurse)

    @contextlib.contextmanager
    def _return_parameter_properties(self) -> Generator:
        prev_training_state = self.training_state
        self.training_state = None

        assert self.ssd_offload

        try:
            yield
        finally:
            self.training_state = prev_training_state

    def named_parameters(self, prefix: str = "", recurse: bool = True) -> Iterator[Tuple[str, Parameter]]:
        """Returns an iterator over the module parameters, yielding both the name of the
        parameter as well as the parameter.

        With FSDP, the `named_parameters` function implemented in `nn.Module` will not
        be able to return the name and param when we use flattened parameters unless
        we call this function under a `summon_full_params` context.

        If you want the full param to be returned, you should call this function
        under a `summon_full_params` context when using flattened or original params.
        """
        # TODO(anj): Use `copy_into_tensor` in order to provide a copy of the
        # parameters and not the actual parameters. Ideally we don't users to operate on
        # actual params.
        if self.ssd_offload and self.ssd_buffer.buffer is None:
            self.ssd_buffer.from_disk(self.buffer_size)

        named_param = super().named_parameters(prefix=prefix, recurse=recurse)
        for name, param in named_param:
            if (
                hasattr(self, "flatten_parameters")
                and self.flatten_parameters
                and hasattr(self, "training_state")
                and self.training_state != TrainingState.SUMMON_FULL_PARAMS
            ):
                yield name, param
            else:
                yield _clean_path(name), param

    def __getitem__(self, key: int) -> Any:
        """Forward indexing calls in case the module is a nn.Sequential."""
        return self.module.__getitem__(key)

    @typing.overload
    def state_dict(
        self, destination: Mapping[str, torch.Tensor], prefix: str = ..., keep_vars: bool = ...
    ) -> Mapping[str, torch.Tensor]:
        ...

    @typing.overload
    def state_dict(self, prefix: str = ..., keep_vars: bool = ...) -> "OrderedDict[str, torch.Tensor]":
        ...

    # Since we have overloads above, we can use Any here.
    def state_dict(self, *args: Any, **kwargs: Any) -> Any:
        """
        Returns the whole (unsharded) state of the module. Parameters are not
        sharded, so the resulting state_dict can be loaded directly by the
        wrapped Module without any sharding-specific logic. Returned tensors
        will be full precision (e.g., FP32).

        .. warning:: This needs to be called on all ranks, since synchronization
            primitives will be used.
        """
        if torch.cuda.is_available():
            torch.cuda.synchronize()
        self._lazy_init()

        def maybe_cast_buffers(dtype: Optional[torch.dtype] = None) -> None:
            if self.mixed_precision:
                self._cast_buffers(dtype=dtype)

        if self._return_full_state_dict:
            if self.training_state != TrainingState.SUMMON_FULL_PARAMS:
                with self.summon_full_params(recurse=False, volatile=True):
                    maybe_cast_buffers(torch.float32)
                    state_dict = super().state_dict(*args, **kwargs)
            else:
                maybe_cast_buffers(torch.float32)
                state_dict = super().state_dict(*args, **kwargs)
        else:
            maybe_cast_buffers(torch.float32)
            state_dict = self.module.flat_state_dict(*args, **kwargs)

        if self.move_params_to_cpu:
            for k in state_dict.keys():
                state_dict[k] = state_dict[k].cpu()

        # In case we are in mixed precision, restore buffers back to buffer_dtype.
        maybe_cast_buffers()
        return state_dict

    @typing.overload
    def local_state_dict(
        self, destination: Mapping[str, torch.Tensor], prefix: str = ..., keep_vars: bool = ...
    ) -> Mapping[str, torch.Tensor]:
        ...

    @typing.overload
    def local_state_dict(self, prefix: str = ..., keep_vars: bool = ...) -> "OrderedDict[str, torch.Tensor]":
        ...

    # Since we have overloads above, we can use Any here.
    def local_state_dict(self, *args: Any, **kwargs: Any) -> Any:
        """
        Returns the local (sharded) state of the module. Parameters are sharded,
        so the resulting state_dict can only be loaded after the Module has been
        wrapped with FSDP.
        """
        with contextlib.ExitStack() as stack:
            # Tell any nested FSDP instances not to auto summon full params.
            for module in self.modules():  # includes self
                if isinstance(module, FullyShardedDataParallel):
                    stack.enter_context(module._no_return_full_state_dict())
            # We need to specially call FSDP's state_dict function in case
            # self.state_dict is a function from a child class of FSDP.
            return FullyShardedDataParallel.state_dict(self, *args, **kwargs)

    @contextlib.contextmanager
    def _no_return_full_state_dict(self) -> Generator:
        backup = self._return_full_state_dict
        self._return_full_state_dict = False

        if self.ssd_offload:
            if self.ssd_buffer.buffer is None:
                self.ssd_buffer.from_disk(self.buffer_size)

            for p, handle in zip(self.params, self.ssd_buffer.get_tensors()):
                p.data = handle.get_tensor()

        try:
            yield
        finally:
            self._return_full_state_dict = backup

    def _load_state_dict(
        self, state_dict: Union[Dict[str, torch.Tensor], "OrderedDict[str, torch.Tensor]"], strict: bool = True
    ) -> NamedTuple:
        """
        Load a whole (unsharded) state_dict.

        .. warning:: This needs to be called on all ranks, since synchronization
            primitives will be used.
        """
        if self._return_full_state_dict:
            with self.summon_full_params():
                return self.module.load_state_dict(state_dict, strict)
        else:
            torch.cuda.synchronize()
            self._lazy_init()
            return self.module.load_state_dict(state_dict, strict)

    def load_state_dict(
        self, state_dict: Union[Dict[str, torch.Tensor], "OrderedDict[str, torch.Tensor]"], strict: bool = True
    ) -> NamedTuple:
        return self._load_state_dict(state_dict, strict)

    def load_local_state_dict(
        self, state_dict: Union[Dict[str, torch.Tensor], "OrderedDict[str, torch.Tensor]"], strict: bool = True
    ) -> NamedTuple:
        """Load a local (sharded) state_dict."""
        with contextlib.ExitStack() as stack:
            # Tell any nested FSDP instances not to auto summon full params.
            for module in self.modules():  # includes self
                if isinstance(module, FullyShardedDataParallel):
                    stack.enter_context(module._no_return_full_state_dict())
            output = self._load_state_dict(state_dict, strict)
        return output

    @contextlib.contextmanager
    def no_sync(self) -> Generator:
        """
        A context manager to disable gradient synchronizations across FSDP
        processes. Within this context, gradients will be accumulated on module
        variables, which will later be synchronized in the first
        forward-backward pass after exiting the context.

        .. note:: This likely results in higher memory usage because FSDP will
            accumulate the full model gradients (instead of gradient shards)
            until the eventual sync.

        .. note:: Gradient accumulation can be done without this context,
            avoiding the extra GPU memory overhead, but with the extra
            networking overhead.
        """
        self._lazy_init()
        assert self._is_root, "no_sync on inner FSDP is not supported"
        self.assert_state(TrainingState.IDLE)
        # This instance may wrap other FSDP instances and we
        # need to set all of them to accumulate gradients.
        old_flags = []
        for m in self.modules():  # includes self
            if isinstance(m, FullyShardedDataParallel):
                old_flags.append((m, m._require_backward_grad_sync))
                m._require_backward_grad_sync = False
        try:
            yield
        finally:
            for m, old_flag in old_flags:
                assert m._require_backward_grad_sync is False
                m._require_backward_grad_sync = old_flag

    @contextlib.contextmanager
    def summon_full_params(self, recurse: bool = True, volatile: bool = False) -> Generator:
        """
        A context manager to expose full params for the current FSDP instance.
        Can be useful *after* forward/backward for a model to get the params for
        additional processing or checking. Parameters will be gathered in full
        precision (e.g., FP32).

        .. note:: This can be used on inner FSDPs.

        .. note:: This can *not* be used within a forward or backward pass. Nor
            can forward and backward be started from within this context.

        .. note:: The full parameters will be freed after the context manager
            exits; it is up to the caller to clone them if needed.

        .. note:: The full parameters can be modified, but only the portion
            corresponding to the local param shard will persist after the
            context manager exits (unless ``volatile=True``, in which case there
            are no guarantees about persistence).

        Args:
            recurse (bool, Optional): recursively summon all params for nested
                FSDP instances (default: True)
            volatile (bool, Optional): if ``True``, modifications to params are
                not guaranteed to persist after the context manager exists;
                enabling this can be slightly more efficient (default: False)
        """
        if recurse:
            with contextlib.ExitStack() as stack:
                # Summon all params for any nested FSDP instances.
                for module in self.modules():
                    if isinstance(module, FullyShardedDataParallel):
                        stack.enter_context(module.summon_full_params(recurse=False, volatile=volatile))
                # Yield to the caller, with full params in all nested instances.
                yield
            # Exiting from the ExitStack will re-shard params.
            return
        else:
            torch.cuda.synchronize()
            self._lazy_init()
            self.assert_state(TrainingState.IDLE)
            # Set the state so that we assert when trying to go into
            # forward/backward.
            self.training_state = TrainingState.SUMMON_FULL_PARAMS
            full_tensors = self._rebuild_full_params(force_full_precision=True)
            assert full_tensors is not None
            with contextlib.ExitStack() as stack:
                if self.module.is_flattened:
                    # Update flattened views to point to fully-sized tensors. We
                    # use self.params instead of full_tensors since the
                    # latter may contain padding.
                    stack.enter_context(
                        self.module.unflatten_params(
                            flat_params=[p.data for p in self.params[: self._num_flatten_params]]
                        )
                    )
                try:
                    yield
                finally:
                    stack.close()
                    assert len(full_tensors) == len(self.params)
                    for p, (full_tensor, safe_to_free) in zip(self.params, full_tensors):
                        if not volatile:
                            # Copy any changes made to the full params back into
                            # the corresponding local shards.
                            local_shard, _ = self._get_shard(full_tensor)
                            p._fp32_shard.copy_(local_shard.view_as(p._fp32_shard))
                        if safe_to_free:
                            free_storage_(full_tensor)
                    self.has_full_params = False
                    self._use_fp32_param_shard()
                    if self.ssd_offload:
                        for p in self.params:
                            p._shard_size = p.data.size()  # type: ignore
                            p._handle = self.ssd_buffer.insert(p.data)
                            free_storage_(p.data)
                        self.ssd_buffer.to_disk()
                    self.training_state = TrainingState.IDLE

    def _reset_lazy_init(self) -> None:
        """Reset instance so :func:`_lazy_init` will run on the next forward."""
        self._is_root: Optional[bool] = None
        self._streams: Dict[str, torch.cuda.Stream] = {}
        self._reducer: Optional[ReduceScatterBucketer] = None
        for p in self.params:
            if hasattr(p, "_fp32_shard"):
                del p._fp32_shard  # reset _init_param_attributes

    def _lazy_init(self) -> None:
        """Initialization steps that should happen lazily, typically right
        before the first forward pass.
        """
        # Initialize param attributes lazily, in case the param's dtype or
        # device changes after __init__.
        for p in self.params:
            self._init_param_attributes(p)

        # Initialize _is_root and setup streams. These steps would ideally
        # happen in __init__, but _is_root can only be determined after the
        # entire model hierarchy is setup, thus we run it lazily.
        if self._is_root is None:
            self._set_is_root()
            self._setup_streams()

        if self._is_root:
            # Buffers stay on GPU, and don't get sharded. Since _cast_buffers
            # applies recursively, we only call this from the root instance.
            self._cast_buffers()

            # Don't free the full params for the outer-most (root) instance,
            # since those params will be needed immediately after for the
            # backward pass.
            self.reshard_after_forward = False

            # Due to the use of streams, we need to make sure the previous
            # ``optim.step()`` is done before we all-gather parameters.
            self._wait_for_previous_optim_step()

    @torch.no_grad()
    def _init_param_attributes(self, p: Parameter) -> None:
        """
        We manage several attributes on each Parameter instance. The first two
        are set by :func:`_shard_parameters_`:

            ``_is_sharded``: ``True`` if the Parameter is sharded or ``False``
                if the Parameter is intentionally not sharded (in which case we
                will all-reduce grads for this param).
            ``_orig_size``: the size of the original Parameter (before sharding)

        The remaining attributes are set here:
            ``_fp32_shard``: a single shard of the parameters in full precision
                (typically FP32, but this is dependent on the dtype of the model
                as it's passed in by the user). This can be on CPU or GPU
                depending on the value of *``cpu_offload``*.
            ``_fp16_shard``: if *``mixed_precision``* is ``True``, this will be
                a single shard of the parameters in FP16, used for all-gather.
            ``_full_param_padded``: the full weight (padded to be evenly
                divisible by ``world_size``), used for computation in the
                forward and backward pass. This will be resized in place and
                only materialized (via all-gather) as needed.
        """
        assert hasattr(p, "_is_sharded") and hasattr(p, "_orig_size")
        if hasattr(p, "_fp32_shard"):
            return

        # A single shard of the parameters in full precision.
        p._fp32_shard = p.data

        assert p._fp32_shard.device == torch.device("cuda")
        if self.move_params_to_cpu:
            assert p._fp32_shard.device == torch.device("cpu")

            # If we plan to keep the FP32 parameters on CPU, then pinning
            # memory allows us to later use non-blocking transfers when moving
            # the FP32 param shard to compute_device.
            p._fp32_shard = p._fp32_shard.pin_memory()
            p.data = p._fp32_shard

        if self.move_params_to_cpu or self.mixed_precision:

            # In mixed precision mode, we maintain a reduced precision
            # (typically FP16) parameter shard on compute_device for performing
            # the computation in the forward/backward pass. We resize the
            # storage to size 0 at init (here) and re-materialize (by copying
            # from _fp32_shard) as needed.
            p._fp16_shard = torch.zeros_like(p._fp32_shard, device=self.compute_device, dtype=self.compute_dtype)
            free_storage_(p._fp16_shard)

        if self.mixed_precision:
            assert p._fp32_shard.dtype == torch.float32

        if not self.mixed_precision and not self.move_params_to_cpu:
            # use _fp32_shard if you are not in using mixed precision ot
            # offloading params and grads to CPU.
            p._fp16_shard = None

        # We also maintain a full-sized parameter of type self.compute_dtype
        # (FP16 for mixed_precision or FP32 otherwise). We resize the
        # storage to size 0 at init (here) and only materialize as needed. The
        # storage may contain padding elements so that it is evenly divisible by
        # world_size, although these padding elements will be removed before the
        # relevant computation.
        if p._is_sharded:
            p._full_param_padded = torch.zeros(
                p.data.numel() * self.world_size, device=self.compute_device, dtype=self.compute_dtype
            )
            free_storage_(p._full_param_padded)

        if self.move_grads_to_cpu or self.ssd_offload:
            # We can optionally move the grad shard to CPU during the backward
            # pass. In this case, it's important to pre-allocate the CPU grad
            # shard in pinned memory so that we can do a non-blocking transfer.
            p._cpu_grad = torch.zeros_like(p.data, device="cpu").pin_memory()

    def _set_is_root(self) -> None:
        """If ``True``, implies that no other :class:`FullyShardedDataParallel`
        instance wraps this one. Called once by :func:`_lazy_init`.
        Also sets self.children_share_process_group = True if all child
        instances share the same process group. If some child instances use a
        different process group, self.clip_grad_norm_ will raise an error.
        """
        if self._is_root is not None:
            return
        # No FSDP instance wraps this, else _is_root would be set to False.
        self._is_root = True
        # If final backward callback is never been queued, state should be IDLE.
        # If final backward callback is queued, the callback should be finished
        # and the state was reset to be IDLE.
        # This should be asserted at the beginning of forward pass in the root instance only.
        # For children instances, if they are checkpointed, state will not be reset to
        # IDLE after each inner forward/backward.
        self.assert_state(TrainingState.IDLE)
        # As the root, we now set all children instances to False and
        # give them a closure to try to queue a wait_for_post_backward.
        self.children_share_process_group = True
        for n, m in self.named_modules():
            # `n != ""` excludes self.
            if n != "" and isinstance(m, FullyShardedDataParallel):
                # We relax the assert for non-root instance, when the nested inialized module is wrapped
                # again in FSDP later, for example after training to run inference.
                assert m._is_root is None or not m._is_root
                if m._is_root is None:
                    m._is_root = False
                if m.process_group != self.process_group:
                    self.children_share_process_group = False

                # if child instance in its own (smaller) world, that was probably an attempt to avoid OOM.
                # Therefore gathering this child's optim state will probably cause OOM, so we won't do it.
                m.no_broadcast_optim_state = m.no_broadcast_optim_state or (
                    (m.world_size == 1) and (m.world_size < self.world_size) and (m.process_group != self.process_group)
                )

    def _setup_streams(self) -> None:
        """Create streams to overlap data transfer and computation."""
        if len(self._streams) > 0 or not self._is_root:
            return

        if torch.cuda.is_available():
            # Stream to move main FP32 params (may be on CPU) to FP16 for forward.
            self._streams["fp32_to_fp16"] = torch.cuda.Stream()
            # Stream for all-gathering parameters.
            self._streams["all_gather"] = torch.cuda.Stream()
            # Stream for overlapping grad reduction with the backward pass.
            self._streams["post_backward"] = torch.cuda.Stream()

        # Helper for bucketing reduce-scatter ops. This is also shared with
        # children instances to improve bucket utilization.
        self._reducer = ReduceScatterBucketer(self.bucket_cap_mb)
        # We share streams with all children instances, which allows them to
        # overlap transfers across the forward pass without synchronizing with
        # the default stream.
        for n, m in self.named_modules():
            if n != "" and isinstance(m, FullyShardedDataParallel):
                m._streams = self._streams
                m._reducer = self._reducer

    def _wait_for_previous_optim_step(self) -> None:
        """
        The outer-most :class:`FullyShardedDataParallel` instance (i.e., the root
        instance) needs to synchronize with the default stream to ensure the
        previous optimizer step is done.
        """
        if not torch.cuda.is_available():
            return
        if self.mixed_precision or self.move_params_to_cpu:
            self._streams["fp32_to_fp16"].wait_stream(torch.cuda.current_stream())
        else:
            self._streams["all_gather"].wait_stream(torch.cuda.current_stream())

    def forward(self, *args: Any, **kwargs: Any) -> torch.Tensor:
        self.training_state = TrainingState.IDLE

        self._lazy_init()

        # Start of a forward pass.
        self.training_state = TrainingState.FORWARD

        # For root and mixed precision, we convert the input to FP16 (no_grad is needed for
        # the conversion).
        if self._is_root and self.mixed_precision:
            args, kwargs = cast_floats_to_right_precision(True, True, *args, **kwargs)

        # If enabled, convert the input to FP32 if we are in full precision.
        # no_grad is not used because the input might be for a non-root instance,
        # which mean autograd needs to go through the conversion.
        if self.force_input_to_fp32 and not self.mixed_precision:
            args, kwargs = cast_floats_to_right_precision(False, False, *args, **kwargs)

        # All-gather full parameters. This will also transfer FP32 parameters to
        # ``self.compute_dtype`` (e.g., FP16 if *mixed_precision* is ``True``).
        self._rebuild_full_params()

        # Register backward hooks to reshard params and reduce-scatter grads.
        # These need to be re-registered every forward pass.
        self._register_post_backward_hooks()

        outputs = self.module(*args, **kwargs)

        if self.reshard_after_forward:
            self._free_full_params()
            if self.mixed_precision or self.move_params_to_cpu:
                self._free_fp16_param_shard()

        self._free_ssd_offload()

        # Switch to main FP32 param shard. We maintain this invariant throughout
        # the code, i.e., ``p.data == p._fp32_shard`` after each function. This
        # also ensures that after the first forward, the optimizer state will be
        # initialized with the correct dtype and (sharded) size, since optimizer
        # state is typically initialized lazily in ``optim.step()``.
        self._use_fp32_param_shard()

        # Register pre-backward hooks to all-gather the params for the backward
        # pass (if output's grad was needed). This won't register anything if
        # we are in eval mode.
        #
        # Some model does forward pass multiple times, we need to register the
        # pre-backward hook on every output since the last output's hook has to
        # fire first to setup for backward. However, we use ``self._pre_backward_hook_has_run``
        # to prevent repeated overhead from multiple hook callbacks.
        outputs = self._register_pre_backward_hooks(outputs)

        # Done with a forward pass.
        self.training_state = TrainingState.IDLE

        # Only need to clear cache during forward. During backward, the cache is not used.
        # TODO (Min): Future PyTorch versions may provide a way to completely disable this
        #     cache. Update this when that's available.
        if self.clear_autocast_cache:
            torch.clear_autocast_cache()
        

        return outputs

    @torch.no_grad()
    def _free_ssd_offload(self):
        if self.ssd_offload:
            self.ssd_buffer.to_disk()
            # Freeing all storage results in an error in backward()
            # RuntimeError: setStorage: sizes [256, 256], strides [256, 1], storage offset 196608, and itemsize 4 requiring a storage size of 1048576 are out of bounds for storage of size 0
            # for p in self.params:
            # #     # TODO(anj): We need another function that enables us to drop the current
            # #     # tensors and not have to write to disk in the case of eval.
            #     free_storage_(p._fp32_shard)
            #     free_storage_(p.data)

            # At the end of forward you should have ideally freed all memory. However
            # you will be left with 2 tensors still allocated 1) full params
            # 2) grads and this will depend on if you are setting reshard_after_forward
            # and if you are training the model.

    def _register_pre_backward_hooks(self, outputs: Any) -> Any:
        """Register pre-backward hook to run before the wrapped module's
        backward. Hooks should be attached to all outputs from the forward.

        Returns:
            outputs: new outputs with hooks registered if they requires gradient.
        """
        if not torch.is_grad_enabled():
            return outputs  # don't register hooks if grad isn't enabled

        if self._is_root:
            # This actually means that only root instance has
            # _post_backward_callback_queued defined. Accidentally accessing this field
            # will assert on all other instances, giving us a nice bug checker.
            self._post_backward_callback_queued = False

        def _pre_backward_hook(*unused: Any) -> None:
            # try to queue final backward callback only once for root, so
            # that final backward callback is attached to the outer most
            # backward graph task and called after all the backward
            # calls are completed.
            if self._is_root:
                self._queue_wait_for_post_backward()

            # All-gather full parameters or switching to the full params.
            #
            # This needs to be done on every pre_backward hook, even within the same
            # iteration (i.e. for checkpointed, multiple forward pass modules). This is
            # because after the forward pass (i.e. in checkpoint inner graph), we always
            # switch to fp32_shard in the ``forward`` function.
            #
            # We used to do this only after the ``self._pre_backward_hook_has_run``
            # boolean guard below, which is incorrect. It worked in pytorch < 1.9 for
            # some unknown reason, but pytorch 1.10 nightly exposed this bug.
            #
            # Note, both ``self._rebuild_full_params`` and ``self._use_full_params`` are
            # idempotent.  So in case they are called unnecessarily, they don't incur much
            # overhead.
            if self.ssd_offload or self.reshard_after_forward:
                self._rebuild_full_params()
            else:
                self._use_full_params()

            # Only run the ``self._prep_grads_for_backward`` once per iteration (i.e. in case
            # it is multiple outputs or multiple forward passes).
            if not self._pre_backward_hook_has_run:
                self._pre_backward_hook_has_run = True
                # Start of a backward pass for the first time in an iteration.
                self.assert_state([TrainingState.IDLE, TrainingState.BACKWARD_PRE])
                # Prepare p.grad so that it is in the right shape, device, accumulated values, etc.
                self._prep_grads_for_backward()

            # Transition to BACKWARD_PRE state if currently IDLE. We can transition from BACKWARD_POST
            # to IDLE when FSDP is within activation checkpointing and called multiple times, due to the
            # extra forward pass for re-computation.
            if self.training_state == TrainingState.IDLE:
                self.training_state = TrainingState.BACKWARD_PRE
            self.assert_state([TrainingState.BACKWARD_PRE, TrainingState.BACKWARD_POST])

        def _register_hook(t: torch.Tensor) -> torch.Tensor:
            if t.requires_grad:
                t.register_hook(_pre_backward_hook)
            return t

        # Attach hooks to Tensor outputs.
        outputs = apply_to_tensors(_register_hook, outputs)

        return outputs

    def _register_post_backward_hooks(self) -> None:
        """
        Register backward hooks to reshard params and reduce-scatter grads.

        This is called during forward pass. The goal is to attach a hook
        on each of the parameter's gradient generating function (``grad_acc``
        below) so that the hook is called *after* all gradients for that
        param are computed.

        Goals:

        1. We want the hook to fire once and only once *after* all gradients
        are accumulated for a param.
        2. If it fires more than once, we end up incorrectly shard the grad
        multiple times. (could lead to dimension too small)
        3. If it fires once but too early or doesn't fire, we leave gradients
        unsharded. (could lead to dimension too large)

        Due to multiple-pass forward, this function can be called on
        the same parameter multiple times in a single forward pass. If we register
        the hook multiple time, we end up getting called multiple times. We
        could try to get a new hook every time and delete the previous one
        registered. However, due to *unknown reason* (I have debugged it for
        a long time!), in mixed precision mode, we get two different ``grad_acc``
        objects below during different calls of this function (in the same
        forward pass). If we keep the last one, the hook end up firing too
        early. In full precision mode, we luckily get the *same* ``grad_acc``
        object, so deleting and re-registering still ensured the hook fire
        once after all gradients are generated.

        Empirically, keep the first hook register per forward pass seems to
        work the best. We do need to remove the hook at the end of the
        backward pass. Otherwise, the next forward pass will not register
        a new hook, which is needed for a new forward pass.
        """
        if not torch.is_grad_enabled():
            return  # don't register grad hooks if grad isn't enabled
        for p in self.params:
            if p.requires_grad:
                if hasattr(p, "_shard_bwd_hook"):
                    continue
                # Register a hook on the first call, empirically, autograd
                # fires it at the end for this param, which makes sense.
                p_tmp = p.expand_as(p)  # Get a grad_fn on p_tmp.
                assert p_tmp.grad_fn is not None
                grad_acc = p_tmp.grad_fn.next_functions[0][0]  # Gets its GradAccumulation object.
                handle = grad_acc.register_hook(functools.partial(self._post_backward_hook, p))
                p._shard_bwd_hook = (grad_acc, handle)

    @torch.no_grad()
    def _post_backward_hook(self, param: Parameter, *unused: Any) -> None:
        """
        At the start of :func:`_post_backward_hook`, ``param.grad`` contains the
        full gradient for the local batch. The reduce-scatter op will replace
        ``param.grad`` with a single shard of the summed gradient across all
        GPUs. This shard will align with the current GPU rank. For example::

            before reduce_scatter:
                param.grad (GPU #0): [1, 2, 3, 4]
                param.grad (GPU #1): [5, 6, 7, 8]

            after reduce_scatter:
                param.grad (GPU #0): [6, 8]    # 1+5, 2+6
                param.grad (GPU #1): [10, 12]  # 3+7, 4+8

        The local GPU's ``optim.step`` is responsible for updating a single
        shard of params, also corresponding to the current GPU's rank. This
        alignment is created by :func:`_shard_parameters_`, which ensures that
        the local optimizer only sees the relevant parameter shard.
        """
        # First hook callback will see PRE state. If we have multiple params,
        # then subsequent hook callbacks will see POST state.
        self.assert_state([TrainingState.BACKWARD_PRE, TrainingState.BACKWARD_POST])
        self.training_state = TrainingState.BACKWARD_POST
        if param.grad is None:
            return

        if param.grad.requires_grad:
            raise RuntimeError("FSDP only works with gradients that don't require gradients")

        if self._require_backward_grad_sync or self.reshard_after_forward:
            # Free full params. As a special case, we don't free the full params
            # when in a ``no_sync`` context (as inversely indicated by
            # ``self._require_backward_grad_sync``), since the params will not
            # get updated before the next forward. This saves networking
            # bandwidth but uses more GPU memory.
            self._free_full_params([param])

        if self.mixed_precision:
            # This is a no-op if reshard_after_forward is True, since we already
            # free the param shard when rebuilding the full params in the
            # pre_backward_hook.
            self._free_fp16_param_shard([param])

        # Switch to FP32 shard after backward.
        self._use_fp32_param_shard([param])

        if not self._require_backward_grad_sync:
            return

        # Wait for all work in the current stream to finish, then start the
        # reductions in post_backward stream.
        self._streams["post_backward"].wait_stream(torch.cuda.current_stream())
        with torch.cuda.stream(self._streams["post_backward"]):
            orig_grad_data = param.grad.data

            if self.mixed_precision and self.fp32_reduce_scatter:
                # Cast grad to FP32.
                param.grad.data = param.grad.data.to(param.dtype)

            if self.gradient_predivide_factor > 1:
                # Average grad by world_size for consistency with PyTorch DDP.
                param.grad.data.div_(self.gradient_predivide_factor)

            if param._is_sharded:
                assert self._reducer is not None
                # Save the unsharded grad for reduction. We will asynchronously accumulate the reduced gradient into
                # param._saved_grad_shard. If this FSDP module was called multiple times it's possible that multiple
                # gradient reductions will happen in an undefined order. But addition commutes, so this order doesn't
                # matter, neglecting rounding.
                grad = param.grad.data
                # Clear grad on the tensor, so any repeated gradient computations do not interfere with this reduction.
                #
                # The effect on memory consumption is not usually significant. No extra memory is allocated if this
                # module is called only once, reduction happens quickly, or the tensor is bucketed. If the module is
                # called multiple times, and the backwards pass runs far enough ahead of the `post_backward` stream,
                # then we can end up with multiple unsharded gradients allocated and queued for reduction.
                #
                # We could guard against this by using CUDA events (see record_event, wait_event in torch.cuda.Stream).
                # This ensures the `default` stream will wait for the `post_backward` stream to complete the last
                # reduction for this module, before scheduling additional reduction work. Then at most there are two
                # unsharded gradients allocated; one for a pending reduction, and one for gradient computation.
                param.grad = None
                callback_fn = functools.partial(self._post_reduction_hook, param)
                grad_chunks = chunk_and_pad(grad, self.world_size)
                self._reducer.reduce_scatter_async(grad_chunks, group=self.process_group, callback_fn=callback_fn)
            else:
                # Currently the only way for _is_sharded to be False is if
                # world_size == 1. This could be relaxed in the future, in which
                # case grads should be all-reduced here.
                assert self.world_size == 1
                self._post_reduction_hook(param, param.grad.data)

            # After _post_backward_hook returns, orig_grad_data will eventually
            # go out of scope, at which point it could otherwise be freed for
            # further reuse by the main stream while the div/reduce_scatter/copy
            # are underway in the post_backward stream. See:
            # github.com/NVIDIA/apex/blob/master/apex/parallel/distributed.py
            orig_grad_data.record_stream(self._streams["post_backward"])

    def _post_reduction_hook(self, param: Parameter, reduced_grad: torch.Tensor) -> None:
        """Hook to call on each param after the reduce-scatter."""
        assert torch.cuda.current_stream() == self._streams["post_backward"]
        self.assert_state(TrainingState.BACKWARD_POST)
        if self.gradient_postdivide_factor > 1:
            # Average grad by world_size for consistency with PyTorch DDP.
            reduced_grad.data.div_(self.gradient_postdivide_factor)
        # Cast grad to param's dtype (typically FP32). Note: we do this
        # before the move_grads_to_cpu step so that this entire hook remains
        # non-blocking. The downside is a bit more D2H transfer in that case.
        if self.mixed_precision:
            orig_param_grad_data = reduced_grad.data
            reduced_grad.data = reduced_grad.data.to(dtype=param.data.dtype)
            # Don't let this memory get reused until after the transfer.
            orig_param_grad_data.record_stream(torch.cuda.current_stream())

        if param._is_sharded:
            # Accumulate into the gradient shard.
            if getattr(param, "_saved_grad_shard", None) is None:
                param._saved_grad_shard = reduced_grad.data
            else:
                assert (
                    param._saved_grad_shard.shape == reduced_grad.shape
                ), f"{param._saved_grad_shard.shape} vs {reduced_grad.shape}"
                param._saved_grad_shard.data += reduced_grad.data
            reduced_grad = param._saved_grad_shard.data

        # Optionally move gradients to CPU, typically used if one is running the optimizer on the CPU. Once the full
        # backwards pass completes, we will set `.grad` to the CPU copy.
        if self.move_grads_to_cpu:
            param._cpu_grad.copy_(reduced_grad.data, non_blocking=True)
            # Don't let this memory get reused until after the transfer.
            reduced_grad.data.record_stream(torch.cuda.current_stream())

    def _queue_wait_for_post_backward(self) -> None:
        """Try to queue a `wait_for_post_backward` callback.

        Only called on root and only queue one callback at the beginning of
        outer most backward.
        """
        assert self._is_root
        if not self._post_backward_callback_queued:
            self.assert_state([TrainingState.IDLE])
            self._post_backward_callback_queued = True
            Variable._execution_engine.queue_callback(self._wait_for_post_backward)

    @torch.no_grad()
    def _wait_for_post_backward(self) -> None:
        """Wait for post-backward to finish. Only called on root instance."""
        assert self._is_root
        # Check if the root module has params and if any of them has
        # the `requires_grad` field set. If `requires_grad=False` for
        # all the params, the post_backward hook will not fire and the
        # state will remain in `TrainingState.BACKWARD_PRE`.
        if any([p.requires_grad for p in self.params]):
            self.assert_state(TrainingState.BACKWARD_POST)
        else:
            self.assert_state(TrainingState.BACKWARD_PRE)

        if self._require_backward_grad_sync:
            # Flush any unreduced buckets in the post_backward stream.
            with torch.cuda.stream(self._streams["post_backward"]):
                assert self._reducer is not None
                self._reducer.flush()
            torch.cuda.current_stream().wait_stream(self._streams["post_backward"])
            if self.move_grads_to_cpu:
                # Wait for the non-blocking GPU -> CPU grad transfers to finish.
                torch.cuda.current_stream().synchronize()

        # A backward pass is done, clean up below.

        # Free reducer buffers.
        if self._reducer is not None:
            self._reducer.teardown()

        def _finalize_parameters(fsdp_module: FullyShardedDataParallel) -> None:
            """Helper used below on all fsdp modules."""
            for p in fsdp_module.params:
                if not p.requires_grad:
                    continue
                if hasattr(p, "_shard_bwd_hook"):
                    assert len(p._shard_bwd_hook) == 2, len(p._shard_bwd_hook)
                    p._shard_bwd_hook[1].remove()
                    delattr(p, "_shard_bwd_hook")

                # Leave the gradient accumulation state as-is if not synchronizing this pass. This ensures p.grad
                # remains the unsharded gradient accumulated from prior no-sync passes, and p._saved_grad_shard
                # remains the sharded gradient from the last synchronized pass. This also allows interleaved no-sync and
                # sync passes, if desired.
                if not self._require_backward_grad_sync:
                    continue

                # Parameter and gradient devices must match.
                if hasattr(p, "_cpu_grad") and not self.ssd_offload:
                    assert p.device == torch.device("cpu")
                    p.grad = p._cpu_grad
                elif hasattr(p, "_saved_grad_shard"):
                    assert p.device == p._saved_grad_shard.device
                    p.grad = p._saved_grad_shard

                if hasattr(p, "_saved_grad_shard"):
                    delattr(p, "_saved_grad_shard")

        # Update root and nested FSDP's hooks and flags.
        for m in self.modules():  # includes self
            if isinstance(m, FullyShardedDataParallel):
                _finalize_parameters(m)
                self._free_ssd_offload()
                m._pre_backward_hook_has_run = False
                if any(p.requires_grad for p in m.parameters()):
                    # Check if the module has params and if any of them has
                    # the `requires_grad` field set. If `requires_grad=False` for
                    # all the params, the post_backward hook will not fire and the
                    # state will remain in `TrainingState.BACKWARD_PRE`.
                    if any([p.requires_grad for p in m.params]):
                        m.assert_state(TrainingState.BACKWARD_POST)
                    else:
                        m.assert_state(TrainingState.BACKWARD_PRE)
                else:
                    # When `m` and its children has no params or has params but
                    # none with `requires_grad==True`, there are two cases:
                    # 1. output tensors are `requires_grad==True`. In this case,
                    # pre-backward hook is still registered, so it is in BACKWARD_PRE state.
                    # 2. output tensors are `requires_grad==False`. In this case,
                    # pre-backward hook is not registered, so it is in IDLE state.
                    m.assert_state([TrainingState.BACKWARD_PRE, TrainingState.IDLE])
                m.training_state = TrainingState.IDLE

                if m._is_root:
                    # reset this flag for cases like "one forward pass + multiple backward passes"
                    self._post_backward_callback_queued = False

    @torch.no_grad()
    def _rebuild_full_params(self, force_full_precision: bool = False) -> Optional[List[Tuple[torch.Tensor, bool]]]:
        """
        Gather all shards of params.

        Note, this is idempotent if full params are already gathered. Callers
        assume the idempotency. So please keep it that way.

        Args:
            force_full_precision (bool, Optional): by default params will be gathered
                in ``compute_dtype`` (e.g., FP16), unless *force_full_precision* is
                ``True``, in which case they will be gathered in full precision
                (e.g., FP32), possibly in fresh storage. The parameter that's being
                rebuilt will end up in full precision as well.

        Returns:
            A list of tuples, where the first element is the full-sized param
            and the second element is a bool indicating if it's safe for the
            caller to free the full-sized param. This will be ``None`` if
            ``force_full_precision=False`` and the full params are already gathered.
        """
        output_tensors: List[Tuple[torch.Tensor, bool]] = []

        def update_p_data(custom_output_tensor: Optional[torch.Tensor] = None) -> None:
            """
            Helper function to update p.data pointer.

            Args:
                custom_output_tensor (torch.Tensor, Optional): if not None, this
                tensor contains the data we just gathered.
            """
            if custom_output_tensor is not None:
                assert p._is_sharded
                p.data = custom_output_tensor
                output_tensors.append((p.data, True))
            elif not p._is_sharded:
                if (self.mixed_precision and not force_full_precision) or self.move_params_to_cpu:
                    assert p._fp16_shard is not None
                    p.data = p._fp16_shard
                    output_tensors.append((p.data, True))
                else:
                    # Here p.data == p._fp32_shard, so it's not safe to free.
                    output_tensors.append((p.data, False))
            else:
                p.data = p._full_param_padded
                output_tensors.append((p.data, True))
            # Trim any padding and reshape to match original size.
            p.data = p.data[: p._orig_size.numel()].view(p._orig_size)

        if self.ssd_offload:
            # TODO(anj): we have a similar check elsewhere. Should we do this automatically?
            self.ssd_buffer.from_disk(self.buffer_size, dtype=self.compute_dtype)

            # The params are on disk and need to be moved to the CPU.
            for p, handle in zip(self.params, self.ssd_buffer.get_tensors()):
                p._fp32_shard = handle.get_tensor().view(p._shard_size)
                p.data = p._fp32_shard

        # Early exit if we already have full params and don't need full precision.
        if self.has_full_params and not force_full_precision:
            for p in self.params:
                update_p_data()
            return output_tensors

        self.has_full_params = True
        with torch.cuda.stream(self._streams["all_gather"]):
<<<<<<< HEAD

            if self.ssd_offload or self.mixed_precision and not force_full_precision:
=======
            if (self.mixed_precision and not force_full_precision) or self.move_params_to_cpu:
>>>>>>> b42b1ccd
                self._cast_fp32_param_shards_to_fp16()

            for p in self.params:
                if not p._is_sharded:  # e.g., when world_size == 1
                    update_p_data()
                else:
                    # If self.move_params_to_cpu and force_full_precision, we need to cast
                    # the FP32 CPU param to CUDA for the all-gather.
                    p_data = p.data.to(p._full_param_padded.device, non_blocking=True)

                    p_size = p._full_param_padded.size()
                    assert p_size.numel() % self.world_size == 0
                    if self.mixed_precision and force_full_precision:
                        # Allocate fresh tensor in full precision since we are in
                        # mixed precision and full precision rebuild is asked.
                        output_tensor = p_data.new_zeros(p_size)
                    else:
                        if p._full_param_padded.storage().size() != p_size.numel():
                            # Allocate based on full size from all shards.
                            alloc_storage_(p._full_param_padded, size=p_size)
                        output_tensor = p._full_param_padded

                    # Fill output_tensor with (p.data for each shard in self.world_size)
                    if hasattr(dist, "_all_gather_base") and enable_nccl_base_collectives:
                        # New version of PyTorch has all_gather_base, which is faster than chunk and then all_gather.
                        dist._all_gather_base(output_tensor, p_data, group=self.process_group)
                    else:
                        chunks = list(output_tensor.chunk(self.world_size))
                        dist.all_gather(chunks, p_data, group=self.process_group)

                    # Set p.data = output_tensor (with padding trimmed)
                    update_p_data(output_tensor)

<<<<<<< HEAD
                    if self.ssd_offload or self.mixed_precision and not force_full_precision:
=======
                    if (self.mixed_precision and not force_full_precision) or self.move_params_to_cpu:
>>>>>>> b42b1ccd
                        self._free_fp16_param_shard([p])

        torch.cuda.current_stream().wait_stream(self._streams["all_gather"])
        return output_tensors

    @torch.no_grad()
    def _use_full_params(self) -> None:
        """
        Switch p.data pointers to use the full params.

        Note: this assumes full params are already gathered.

        Note: this might be called after full_params is already in used. So please
              make sure it is idempotent in that case.
        """
        assert self.has_full_params
        for p in self.params:
            if not p._is_sharded:
                if self.mixed_precision or self.move_params_to_cpu:
                    assert p._fp16_shard is not None
                    assert p._fp16_shard.storage().size() != 0
                    p.data = p._fp16_shard
            else:
                assert p._full_param_padded.storage().size() != 0
                p.data = p._full_param_padded[: p._orig_size.numel()].view(p._orig_size)

    @torch.no_grad()
    def _prep_grads_for_backward(self) -> None:
        """ Make sure p.grad is correctly prepared for the backward with
            right shape, device, accumulated values, etc.
        """
        for p in self.params:
            if p.grad is not None:
                if p.grad.device != p.data.device:
                    p.grad = None
                elif p.grad.size() == p._orig_size:
                    # This is gradient accumulation with no_sync context.
                    pass
                elif p.grad.size() == p._fp32_shard.shape:
                    # This is gradient accumulation without no_sync context.
                    # We save the grad shard and set p.grad to None for this backward pass.
                    # We will accumulate after this pass's grad is generated and reduced and
                    # sharded.
                    p._saved_grad_shard = p.grad.data
                    p.grad = None
                else:
                    raise AssertionError(f"unexpected grad shape: {p.grad.size()}")

    @torch.no_grad()
    def _free_full_params(self, params: Optional[List[Parameter]] = None) -> None:
        """Free up storage for full parameters."""
        if params is None:
            params = self.params
        self.has_full_params = False
        current_stream = torch.cuda.current_stream()
        for p in params:
            if not p._is_sharded:  # e.g., world_size == 1
                if self.mixed_precision or self.move_params_to_cpu:
                    self._free_fp16_param_shard([p])
                continue
            # Don't let PyTorch reuse this memory until all work in the current
            # stream is complete.
            p._full_param_padded.record_stream(current_stream)
            # There may be external references to the Tensor Storage that we
            # can't modify, such as references that are created by
            # ctx.save_for_backward in the forward pass. Thus when we
            # unshard parameters, we should reuse the original Tensor
            # Storage object and unshard it in-place. For now, just resize
            # the Storage to 0 to save memory.
            free_storage_(p._full_param_padded)

    def local_metadata_dict(self) -> Dict[str, Any]:
        """
        Get the information needed to reconstruct the model from shards offline.

        See the `consolidate_shard_weights` method below.
        """
        param_metadata = []
        for path, m in self.named_modules():
            if isinstance(m, FullyShardedDataParallel):
                metadata: Dict[str, Any] = {}
                metadata["fsdp_path"] = _clean_path(path)
                metadata["params"] = {}

                metadata["no_broadcast_optim_state"] = m.no_broadcast_optim_state
                shared_param_info = []
                for (mpath_dst, mpath_src, _, src_name, _, dst_name) in m._shared_param_infos:
                    src_param_path = _clean_path(mpath_src + "." + src_name if mpath_src else src_name)
                    dst_param_path = _clean_path(mpath_dst + "." + dst_name if mpath_dst else dst_name)
                    shared_param_info.append((src_param_path, dst_param_path))
                metadata["shared_param_info"] = shared_param_info

                for i, p in enumerate(m.params):
                    if i < m._num_flatten_params:
                        backing_param_name = m.module.flat_param_names[i]
                        names, shapes, numels = m.module.metadata(i)
                    else:
                        assert len(m._param_name_groups[i]) == 1
                        backing_param_name = m._param_name_groups[i][0]
                        names = [backing_param_name]
                        shapes = [p._orig_size]
                        numels = [p._orig_size.numel()]
                    backing_param_name = _clean_path(backing_param_name)
                    metadata["params"][backing_param_name] = {
                        "names": [_clean_path(n) for n in names],  # A list of str.
                        "shapes": shapes,  # A list of torch.Size.
                        "numels": numels,  # A list of int.
                        "padding": m.numel_padded_per_param[i],  # An int for padding added to the backing parameter.
                    }
                param_metadata.append(metadata)

        buffer_names = [_clean_path(buffer_name) for buffer_name, _ in self.named_buffers(recurse=True)]
        return dict(param_metadata=param_metadata, buffer_names=buffer_names)

    @staticmethod
    def consolidate_shard_weights(
        shard_weights: List[Dict[str, torch.Tensor]],
        shard_metadata: List[Dict[str, Any]],
        with_module_buffers: bool = True,
        strict: bool = True,
    ) -> Dict[str, torch.Tensor]:
        """
        Given a list of weights and meta data associated to N shards, reconstruct
        the weights of an equivalent consolidated (non-sharded) state dict.

        Module parameters are consolidated using the shard metadata.

        Module buffers are taken from shard 0: this assumes that module buffers
        are either synchronized or that the shard 0 value is valid for all shards.
        If this behavior is not correct for your module (for instance if buffers
        needs to be all-reduced instead), you can disable it with `with_module_buffers=False`.

        This method is used to re-assemble checkpoints of shards without
        having to instantiate FSDP wrappers with the world size (i.e. large
        number of GPUs) originally used to save the shards.

        Args:
            shard_weights (List[Dict[str, torch.Tensor]]):
                List of dictionaries that contains sharded weights from
                each rank.
            shard_metadata (List[Dict[str, Any]]):
                List of dictionaries that contains metadata from each shard.
                See `local_metadata_dict` above.
            with_module_buffers (bool):
                If shard 0's buffer should be returned in the consolidated
                weight dict.
                Default: True.
            strict (bool):
                allow incomplete shard weights. if True, every key in the metadata must be present in the weights.

        """
        if len(shard_weights) != len(shard_metadata) or not len(shard_weights):
            raise ValueError("Require metadata for each shard and non-empty shards")

        consolidated_weights = {}
        original_world_size = len(shard_weights)

        # For every FSDP instance.
        for fsdp_obj_idx, metadata in enumerate(shard_metadata[0]["param_metadata"]):
            fsdp_path = metadata["fsdp_path"]
            params = metadata["params"]
            # For every this-FSDP-owned param, flattened or not.
            for backing_param_name, v in params.items():
                in_state_dict_key = ".".join([fsdp_path, backing_param_name]) if fsdp_path else backing_param_name
                # Get full param back with pad removed.
                if in_state_dict_key not in shard_weights[0] and (not strict):
                    continue
                shards = []
                for rank in range(original_world_size):
                    shard = shard_weights[rank][in_state_dict_key]
                    pad = shard_metadata[rank]["param_metadata"][fsdp_obj_idx]["params"][backing_param_name]["padding"]
                    shards.append(_unpad(shard, pad))
                    if metadata["no_broadcast_optim_state"]:
                        break
                full_param = torch.cat(shards, dim=0)
                # (Potentially), split the full param and create original params.
                names, shapes, numels, _ = v.values()
                assert sum(numels) == full_param.size(0)
                for n, t, s in zip(names, full_param.split(numels), shapes):
                    out_state_dict_key = ".".join([fsdp_path, n]) if fsdp_path else n
                    consolidated_weights[out_state_dict_key] = t.view(s)

        # copy shared parameters
        for src_path, dest_path in metadata["shared_param_info"]:
            consolidated_weights[dest_path] = consolidated_weights[src_path]

        # Deal with the buffers, which are not parameters and are not sharded by FSDP
        # and therefore are replicated among the different shards.
        # We take the values of the first shard (this assumes that there is some form
        # of synchronization between shards or that all shards buffers are equivalent).
        if with_module_buffers:
            for buffer_name in shard_metadata[0]["buffer_names"]:
                if buffer_name not in shard_weights[0] and (not strict):
                    continue
                consolidated_weights[buffer_name] = shard_weights[0][buffer_name]

        return consolidated_weights

    @torch.no_grad()
    def _use_fp32_param_shard(self, params: Optional[List[Parameter]] = None) -> None:
        """Use FP32 shard for a list of params."""
        if params is None:
            params = self.params
        for p in params:
            p.data = p._fp32_shard

    @torch.no_grad()
    def _cast_fp32_param_shards_to_fp16(self, params: Optional[List[Parameter]] = None) -> None:
        """Cast FP32 param shard to FP16 for a list of params."""
        if params is None:
            params = self.params
        with torch.cuda.stream(self._streams["fp32_to_fp16"]):
            for p in params:
                assert p._fp16_shard is not None
                alloc_storage_(p._fp16_shard, size=p._fp32_shard.size())
                p._fp16_shard.copy_(
                    # If move_params_to_cpu is True, this will be non-blocking because
                    # _fp32_shard is pinned, otherwise it's a no-op.
                    p._fp32_shard.to(p._fp16_shard.device, non_blocking=True)
                )
                p.data = p._fp16_shard
        torch.cuda.current_stream().wait_stream(self._streams["fp32_to_fp16"])

    @torch.no_grad()
    def _free_fp16_param_shard(self, params: Optional[List[Parameter]] = None) -> None:
        """Free storage for FP16 shards for a list of params."""
        if params is None:
            params = self.params
        current_stream = torch.cuda.current_stream()
        for p in params:
            if p._fp16_shard is not None:
                # _fp16_shard is allocated in "fp32_to_fp16" stream, so we can't
                # free it until the work in the current stream completes.
                p._fp16_shard.record_stream(current_stream)
                free_storage_(p._fp16_shard)

    def assert_state(self, state: Union[TrainingState, List[TrainingState]]) -> None:
        """Assert we are in the given state."""
        # Since assert can be turned off and this error checking
        # is really important, we use explicit error checking
        # and raise a ValueError if needed.
        if isinstance(state, TrainingState):
            state = [state]
        if self.training_state not in state:
            msg = f"expected to be in states {state} but current state " f"is {self.training_state}"
            # In case we are failing in the context of autograd hook, asserting
            # may not generate useful msg. So, let's print it to be sure.
            if self.rank == 0:
                print(f"Asserting FSDP instance is: {self}")
                print(f"ERROR: {msg}")
                traceback.print_stack()
            raise ValueError(msg)

    def _broadcast_pad_info_to_r0(self) -> List[List[List[int]]]:
        """Collect [x.numel_padded_per_param for x in self._fsdp_instances] from each rank."""
        world_pad_info: List[List[List[int]]] = []  # this will contain values from the whole world.
        my_pad_info: List[List[int]] = [cast(List[int], m.numel_padded_per_param) for m in self._fsdp_instances]
        for rank in range(self.world_size):
            if rank == self.rank:
                pad_info = my_pad_info
            else:
                pad_info = [[0]] * len(my_pad_info)
            dist.broadcast_object_list(pad_info, src=rank, group=self.process_group)
            if self.rank == 0:
                world_pad_info.append(pad_info)
        return world_pad_info

    def _gather_optim_state(
        self, sd_state: Dict[int, Dict[str, Any]]
    ) -> Tuple[Dict[int, Dict[str, List]], Dict[int, Dict[str, List]]]:
        """For each value in state[i], if the value is a tensor, collect it from the world. Else use rank 0's entry."""
        gathered_state: Dict[int, Dict[str, List[Any]]] = {}
        singleton_state: Dict[int, Dict[str, List[Any]]] = {}  # Dimensionless tensor
        for k, v in sd_state.items():
            gathered_state[k] = {}
            singleton_state[k] = {}
            desired_buffer_size = self._fsdp_instances[k].flat_param._full_param_padded.size()  # type: ignore
            buffer = None  # for sharded tensors
            singleton_buffer = None  # for singleton tensors
            for buffer_name, t in v.items():
                if torch.is_tensor(t):
                    t = t.to(self.compute_device)

                if ou.is_singleton_tensor(t):
                    if singleton_buffer is None:
                        singleton_buffer = list(t.new_zeros(self.world_size).chunk(self.world_size))
                    dist.all_gather(singleton_buffer, t, group=self.process_group)
                    if self.rank == 0:
                        singleton_state[k][buffer_name] = [x.cpu().squeeze() for x in singleton_buffer]
                        assert ou.is_singleton_tensor(singleton_state[k][buffer_name][0])
                elif torch.is_tensor(t):
                    if buffer is None:
                        buffer = list(t.new_zeros(*desired_buffer_size).chunk(self.world_size))
                    dist.all_gather(buffer, t, group=self.process_group)
                    if self.rank == 0:
                        gathered_state[k][buffer_name] = [x.cpu() for x in buffer]
                elif self.rank == 0:  # Add non tensor state
                    gathered_state[k][buffer_name] = [t]

        return gathered_state, singleton_state

    def gather_full_optim_state_dict(self, optim: torch.optim.Optimizer, **ignored: Dict) -> Optional[Dict[str, Any]]:
        """Return the last known global optimizer state. The returned state is compatible with Pytorch, in that the
        sharded properties are not exposed. Multiple parameter groups are not yet supported.

        This should be called only on the root FSDP instance.
        Nested FSDP instances are supported as long as they have the same world_size as the parent or world_size=1.

        Args:
            optim (Optimizer): an optimizer instance for this FSDP rank. Its state_dict is
                        used in the consolidation. However, its state is not modified.

        Returns:

            * A dict with four entries (On rank zero, other workers return ``None``)
                * state - a dict holding gathered optimization state, 1 entry per unflat parameter
                * param_groups - a dict containing the 1 parameter group
                * param_id_map - global (unflat) to local (flat) id mapping
                * uncollected_local_ids - keys in the state dict that were not broadcast

        """
        if not self.flatten_parameters:
            raise NotImplementedError("optim state dict requires flatten_parameters=True")

        self._lazy_init()
        sd = self._remove_uncollectable_params_from_optim_state_dict(optim.state_dict())
        assert set(sd.keys()) == {"param_groups", "state"}, f'{set(sd.keys())} != {"param_groups", "state"}'
        assert len(sd["param_groups"]) == 1, "Param groups are not supported"
        # We use all_gather to consolidate OSD['state'] and broadcast to consolidate the other keys (like param_groups)
        state, singleton_state = self._gather_optim_state(sd.pop("state"))
        pad_info = self._broadcast_pad_info_to_r0()
        if self.rank != 0:
            return None
        # Unify the shard states by concatenating tensors and unflattening params
        new_state_dict = ou.build_unflat_state_dict(
            self._fsdp_instances, pad_info, state, singleton_state, self.uncollected_opt_state, sd["param_groups"]
        )
        self.uncollected_opt_state = {}
        assert "uncollected_local_ids" in new_state_dict
        return new_state_dict

    @property
    def _fsdp_instances(self) -> List[nn.Module]:
        """Returns all fsdp modules in self.modules() including self."""
        return [m for m in self.modules() if isinstance(m, FullyShardedDataParallel)]

    def _remove_uncollectable_params_from_optim_state_dict(self, osd: Dict) -> Dict:
        uncollected_ids = [i for i, m in enumerate(self._fsdp_instances) if m.no_broadcast_optim_state]
        new_dct = {"state": {k: v for k, v in osd["state"].items() if k not in uncollected_ids}}
        if self.rank == 0:
            # Save placeholders for uncollected opt state to keep the same unflat OSD format, and move them to CPU.
            self.uncollected_opt_state = {
                k: recursive_copy_to_device(v, non_blocking=False, device=torch.device("cpu"))
                for k, v in osd["state"].items()
                if k in uncollected_ids
            }

        pg = copy.deepcopy(osd["param_groups"])
        new_dct["param_groups"] = pg
        return new_dct

    def get_shard_from_optim_state_dict(self, full_optim_state_dict: Dict[str, Any]) -> Dict[str, Any]:
        """Get the portion of the optimizer state dict associated with the shard

        This can be used to get the right sharded optimizer state to be loaded
        into the sharded optimizer for this FSDP rank.

        Args:
            full_optim_state_dict (dict): consolidated optimizer state returned by ``gather_full_optim_state``, or loaded from a checkpoint.

        Returns:
            (dict): a shard of the optimizer state.
        """
        # Assert nesting is the same as it was at save time
        instance_list = self._fsdp_instances
        ou.check_param_counts_before_sharding(full_optim_state_dict, len(instance_list))
        ids_not_to_shard = copy.deepcopy(full_optim_state_dict["uncollected_local_ids"])
        if self.flatten_parameters:
            full_optim_state_dict = ou.flatten_optim_state_dict(full_optim_state_dict)
            assert len(full_optim_state_dict["state"]) in (
                0,
                len(instance_list),
            ), f'{len(full_optim_state_dict["state"])}, {len(instance_list)}'

        # get the portion of dict associated with the shard, in place
        for id, s in full_optim_state_dict["state"].items():
            for k, v in s.items():
                if torch.is_tensor(v) and id not in ids_not_to_shard:
                    v_shard, _ = self._get_shard(v)
                elif isinstance(v, list) and ou.is_singleton_tensor(v[0]):
                    # if we are resuming on larger world size, take first entry
                    v_shard = v[0] if self.rank >= len(v) else v[self.rank]
                    assert ou.is_singleton_tensor(v_shard)
                else:
                    v_shard = v  # don't shard entries that are not tensors
                full_optim_state_dict["state"][id][k] = v_shard

        return full_optim_state_dict

    def _print_r0(self, msg: str, restart: bool = False) -> None:
        """Debugging utility to print memory usage stats nicely on rank 0"""
        if restart:
            self._tstart = time.time()
        if self.rank == 0:
            gb_denom = 1024 ** 3
            logging.info(
                f"{msg} cur={torch.cuda.memory_allocated()/gb_denom: .4f} GB, max={torch.cuda.max_memory_allocated()/gb_denom: .4f} GB, t={time.time()-self._tstart: .1f}"
            )

    # Note: This property will be deprecated in an upcoming release in favor of `move_params_to_cpu`.
    @property
    def cpu_offload(self) -> bool:
        return self.move_params_to_cpu


def _get_default_cuda_device(module: nn.Module) -> torch.device:
    """Try to infer CUDA device from module parameters."""
    try:
        compute_device = next(module.parameters()).device
        if compute_device.type == "cuda":
            return compute_device
    except StopIteration:
        pass
    # Fall back to current CUDA device
    return torch.device("cuda")


def cast_floats_to_right_precision(to_fp16: bool, no_grad: bool, *args: Any, **kwargs: Any) -> Tuple[Any, Any]:
    """
    Cast floating point Tensors in *args or **kwargs to FP16 or FP32 if they are not.
    We also retain the requires_grad flag so that casting doesn't affect the autograd graph.
    """

    def fn_fp16(x: torch.Tensor) -> torch.Tensor:
        if x.dtype is torch.float32:
            y = x.half()
            if x.is_leaf:
                y.requires_grad = x.requires_grad
            return y
        return x

    def fn_fp32(x: torch.Tensor) -> torch.Tensor:
        if x.dtype is torch.float16:
            y = x.float()
            if x.is_leaf:
                y.requires_grad = x.requires_grad
            return y
        return x

    fn = fn_fp16 if to_fp16 else fn_fp32
    context = torch.no_grad() if no_grad else contextlib.suppress()
    with context:  # type: ignore
        return apply_to_tensors(fn, args), apply_to_tensors(fn, kwargs)


def free_storage_(data: torch.Tensor) -> None:
    """Free underlying storage of a Tensor."""
    if data.storage().size() > 0:
        # Since we're modifying the Tensor's Storage directly, make sure the Tensor
        # is the sole occupant of the Storage.
        assert data.storage_offset() == 0
        data.storage().resize_(0)


@torch.no_grad()
def alloc_storage_(data: torch.Tensor, size: torch.Size) -> None:
    """Allocate storage for a tensor."""
    if data.storage().size() == size.numel():  # no need to reallocate
        return
    assert data.storage().size() == 0
    data.storage().resize_(size.numel())


def _post_state_dict_hook(
    module: FullyShardedDataParallel, state_dict: "OrderedDict[str, torch.Tensor]", prefix: str, *args: Any
) -> "OrderedDict[str, torch.Tensor]":
    # Assuming we are in a ``summon_full_params()`` context, we need to clone
    # each tensor so that it does not get freed (in-place) when the context
    # exits. At the same time, this hook can be called multiple times
    # recursively, so we need to make sure that we only clone each tensor at
    # most once. Thus we add an attribute on the tensor called "_has_been_cloned"
    # which keeps track of tensors that are no longer at risk of being freed.
    for key in state_dict.keys():
        if not key.startswith(prefix) or getattr(state_dict[key], "_has_been_cloned", False):
            continue
        if state_dict[key].device.type != module.state_dict_device.type:
            state_dict[key] = state_dict[key].to(device=module.state_dict_device)
            state_dict[key]._has_been_cloned = True
        elif module.training_state == TrainingState.SUMMON_FULL_PARAMS:
            # We copy the state_dict since full param will be freed after we
            # exit the ``summon_full_params()`` context.
            state_dict[key] = state_dict[key].clone()
            state_dict[key]._has_been_cloned = True

    # Remove "_fsdp_wrapped_module." prefix
    replace_by_prefix_(state_dict, prefix + "_fsdp_wrapped_module.", prefix)
    return state_dict


def _pre_load_state_dict_hook(
    state_dict: Union[Dict[str, torch.Tensor], "OrderedDict[str, torch.Tensor]"], prefix: str, *args: Any
) -> None:
    replace_by_prefix_(state_dict, prefix, prefix + "_fsdp_wrapped_module.")


def _clean_path(path: str) -> str:
    """ Remove FSDP related wrapper modules from a given state dict key str path. """
    return ".".join([split for split in path.split(".") if split not in {"_fsdp_wrapped_module", "_fpw_module"}])


def _unpad(shard: torch.Tensor, pad: int) -> torch.Tensor:
    if pad > 0:
        shard = shard[:-pad]
    return shard


########################################################################################
# Below are APIs used together with FSDP, but not directly part of FSDP.
########################################################################################


def auto_wrap_bn(
    module: nn.Module,
    single_rank_pg: bool = False,
    process_group: Optional[ProcessGroup] = None,
    fsdp_config: Optional[Dict[str, Any]] = None,
    wrap_it: bool = True,
    assert_on_collision: bool = True,
) -> nn.Module:
    """
    Auto wrap all BatchNorm (BN) instances with a safer FSDP, esp. when convert
    to sync BN is used and the outer FSDP is flattening.

    We put BN in is own full precision, unflatten, single GPU group FSDP.  Note, SyncBNs still have
    a group size == world_size. The input and output for BN are still FP16 in mixed precision mode.
    See ``keep_batchnorm_fp32`` here: https://nvidia.github.io/apex/amp.html

    This needs to be done at each rank, like models being wrapped by FSDP at each rank.

    Args:
        module (nn.Module):
            The model (or part of the model) in which BN to be pre-wrapped.
        single_rank_pg (bool):
            If true, put BNs in a single-rank process group. Default False.
            This might be needed for Apex sync BN support. Still under construction.
        process_group (ProcessGroup):
            Optional process group to be used.
        fsdp_config (Dict):
            Optional fsdp_config to be used.
        wrap_it (bool):
            Whether or not wrap the module after setting the config.
            Default: True
        assert_on_collision (bool):
            Whether or not assert if a wrapper_config already exists on the module.
            Default: True

    Returns:
        Processed module, where BNs are wrapped with a special FSDP instance.
    """
    # Prepare a fsdp_config dict for BNs.
    pg = process_group
    if single_rank_pg:
        # No sharding with this single member group.
        my_rank = dist.get_rank()
        pg = get_process_group_cached(ranks=[my_rank])

    if fsdp_config is None:
        fsdp_config = {
            "process_group": pg,
            "mixed_precision": False,  # Keep the weights in FP32.
            "flatten_parameters": False,  # Do not flatten.
            # Reshard==False is good for performance. When FSDP(checkpoint(FSDP(bn))) is used, this
            # **must** be False because BN's FSDP wrapper's pre-backward callback isn't called
            # within the checkpoint's outer backward when multiple forward passes are used.
            "reshard_after_forward": False,
            # No bucketing or small bucketing should be enough for BNs.
            "bucket_cap_mb": 0,
            # Setting this for SyncBatchNorm. This may have a performance impact. If
            # SyncBatchNorm is used, this can be enabled by passing in the `fsdp_config` argument.
            "force_input_to_fp32": False,
        }

    # Assign the config dict to BNs.
    for m in module.modules():
        if isinstance(m, torch.nn.modules.batchnorm._BatchNorm):
            if assert_on_collision:
                assert not hasattr(
                    m, "wrapper_config"
                ), "Module shouldn't already have a wrapper_config. Is it tagged already by another policy?"
            m.wrapper_config = fsdp_config

    # Wrap it.
    with (
        enable_wrap(config_auto_wrap_policy, wrapper_cls=FullyShardedDataParallel) if wrap_it else contextlib.suppress()
    ):
        return auto_wrap(module)<|MERGE_RESOLUTION|>--- conflicted
+++ resolved
@@ -336,7 +336,7 @@
         self.buffer_size = sum(p.numel() for p in params)
         if self.ssd_offload:
             self.ssd_buffer_filename = f"{randint(1, int(10E6))}_rank{self.rank}"
-            self.ssd_buffer = ssd_offload.SsdBuffer(self.buffer_size, self.ssd_buffer_filename, self.compute_dtype)
+            self.ssd_buffer = ssd_offload.SsdBuffer(self.buffer_size, self.ssd_buffer_filename)
             self.move_grads_to_cpu = True
             self.move_params_to_cpu = True
 
@@ -1076,8 +1076,7 @@
         # A single shard of the parameters in full precision.
         p._fp32_shard = p.data
 
-        assert p._fp32_shard.device == torch.device("cuda")
-        if self.move_params_to_cpu:
+        if self.ssd_offload or self.move_params_to_cpu:
             assert p._fp32_shard.device == torch.device("cpu")
 
             # If we plan to keep the FP32 parameters on CPU, then pinning
@@ -1086,7 +1085,7 @@
             p._fp32_shard = p._fp32_shard.pin_memory()
             p.data = p._fp32_shard
 
-        if self.move_params_to_cpu or self.mixed_precision:
+        if self.ssd_offload or self.move_params_to_cpu or self.mixed_precision:
 
             # In mixed precision mode, we maintain a reduced precision
             # (typically FP16) parameter shard on compute_device for performing
@@ -1116,7 +1115,7 @@
             )
             free_storage_(p._full_param_padded)
 
-        if self.move_grads_to_cpu or self.ssd_offload:
+        if self.move_grads_to_cpu:
             # We can optionally move the grad shard to CPU during the backward
             # pass. In this case, it's important to pre-allocate the CPU grad
             # shard in pinned memory so that we can do a non-blocking transfer.
@@ -1200,6 +1199,14 @@
     def forward(self, *args: Any, **kwargs: Any) -> torch.Tensor:
         self.training_state = TrainingState.IDLE
 
+        if self.ssd_offload and list(self.ssd_buffer.buffer.size()) == [1]:
+            # TODO(anj): we have a similar check elsewhere. Should we do this automatically?
+            self.ssd_buffer.from_disk(self.buffer_size)
+
+            # The params are on disk and need to be moved to the CPU.
+            for p, handle in zip(self.params, self.ssd_buffer.get_tensors()):
+                p.data = handle.get_tensor().view(p._shard_size)
+
         self._lazy_init()
 
         # Start of a forward pass.
@@ -1258,7 +1265,6 @@
         #     cache. Update this when that's available.
         if self.clear_autocast_cache:
             torch.clear_autocast_cache()
-        
 
         return outputs
 
@@ -1591,7 +1597,7 @@
                     continue
 
                 # Parameter and gradient devices must match.
-                if hasattr(p, "_cpu_grad") and not self.ssd_offload:
+                if hasattr(p, "_cpu_grad"):
                     assert p.device == torch.device("cpu")
                     p.grad = p._cpu_grad
                 elif hasattr(p, "_saved_grad_shard"):
@@ -1679,7 +1685,7 @@
             # Trim any padding and reshape to match original size.
             p.data = p.data[: p._orig_size.numel()].view(p._orig_size)
 
-        if self.ssd_offload:
+        if self.ssd_offload and list(self.ssd_buffer.buffer.size()) == [1]:
             # TODO(anj): we have a similar check elsewhere. Should we do this automatically?
             self.ssd_buffer.from_disk(self.buffer_size, dtype=self.compute_dtype)
 
@@ -1696,12 +1702,7 @@
 
         self.has_full_params = True
         with torch.cuda.stream(self._streams["all_gather"]):
-<<<<<<< HEAD
-
-            if self.ssd_offload or self.mixed_precision and not force_full_precision:
-=======
-            if (self.mixed_precision and not force_full_precision) or self.move_params_to_cpu:
->>>>>>> b42b1ccd
+            if (self.mixed_precision and not force_full_precision) or self.move_params_to_cpu or self.ssd_offload:
                 self._cast_fp32_param_shards_to_fp16()
 
             for p in self.params:
@@ -1735,11 +1736,11 @@
                     # Set p.data = output_tensor (with padding trimmed)
                     update_p_data(output_tensor)
 
-<<<<<<< HEAD
-                    if self.ssd_offload or self.mixed_precision and not force_full_precision:
-=======
-                    if (self.mixed_precision and not force_full_precision) or self.move_params_to_cpu:
->>>>>>> b42b1ccd
+                    if (
+                        (self.mixed_precision and not force_full_precision)
+                        or self.move_params_to_cpu
+                        or self.ssd_offload
+                    ):
                         self._free_fp16_param_shard([p])
 
         torch.cuda.current_stream().wait_stream(self._streams["all_gather"])
