# Copyright (c) Facebook, Inc. and its affiliates.
#
# This source code is licensed under the BSD license found in the
# LICENSE file in the root directory of this source tree.

import contextlib
import copy
from enum import Enum, auto
import functools
import logging
from math import inf
<<<<<<< HEAD
from random import randint
=======
import os
>>>>>>> 180c9197
import time
import traceback
import typing
from typing import (
    TYPE_CHECKING,
    Any,
    Callable,
    Dict,
    Generator,
    Iterator,
    List,
    Mapping,
    NamedTuple,
    Optional,
    Set,
    Tuple,
    Union,
    cast,
)

import torch
from torch.autograd import Variable
import torch.distributed as dist
from torch.distributed import ProcessGroup
import torch.nn as nn
import torch.nn.functional as F
from torch.nn.parameter import Parameter

import fairscale.experimental.nn.ssd_offload as ssd_offload
from fairscale.nn.misc import FlattenParamsWrapper
from fairscale.nn.wrap import auto_wrap, config_auto_wrap_policy, enable_wrap
from fairscale.utils.containers import apply_to_tensors
from fairscale.utils.parallel import (
    chunk_and_pad,
    enable_pytorch_sync_bn,
    get_process_group_cached,
    validate_process_group,
)
from fairscale.utils.params import calc_grad_norm, recursive_copy_to_device
from fairscale.utils.reduce_scatter_bucketer import ReduceScatterBucketer
from fairscale.utils.state_dict import replace_by_prefix_

from . import fsdp_optim_utils as ou

if TYPE_CHECKING:
    from collections import OrderedDict  # noqa: F401
# TODO: Remove the toggle here when github open issue #801 is resolved.
if os.getenv("ENABLE_NCCL_BASE_COLLECTIVES", "1") == "0":
    enable_nccl_base_collectives = False
else:
    enable_nccl_base_collectives = True


class TrainingState(Enum):
    """
    Simple enum to indicate what state FSDP is in. Used for asserting
    to make sure APIs are called in the correct state.

    ..note::

        BACKWARD_PRE and BACKWARD_POST states are used to ensure we
        receives backward hooks in the correct order. It is used to catch
        unexpected order of hooks being called (likely due to our
        hook registration logic or autograd engine logic changes).

    TODO (Min): It would be nice to capture the stepping state as well.
        Maybe we can use the model.zero_grad() call, but not sure if it
        is called if optim.zero_grad() is used instead.
        It would be nice to have clear state transition be explicit like:

        zero_grad -> fwd -> bwd -> optionally accum grad by repeating
        fwd/bwd -> stepping -> loop back to zero_grad
    """

    IDLE = auto()
    FORWARD = auto()
    BACKWARD_PRE = auto()
    BACKWARD_POST = auto()
    SUMMON_FULL_PARAMS = auto()


class FullyShardedDataParallel(nn.Module):
    """
    A wrapper for sharding Module parameters across data parallel workers. This
    is inspired by `Xu et al.`_ as well as the ZeRO Stage 3 from DeepSpeed_.
    FullyShardedDataParallel is commonly shorten to FSDP.

    .. _`Xu et al.`: https://arxiv.org/abs/2004.13336
    .. _DeepSpeed: https://www.deepspeed.ai/

    Pseudo-code usage::

        import torch
        from fairscale.nn.data_parallel import FullyShardedDataParallel as FSDP

        torch.cuda.set_device(device_id)
        sharded_module = FSDP(my_module)
        optim = torch.optim.Adam(sharded_module.parameters(), lr=0.0001)
        x = sharded_module(x, y=3, z=torch.Tensor([1]))
        loss = x.sum()
        loss.backward()
        optim.step()

    It is also possible to shard individual layers separately and have an outer
    wrapper handle any leftover parameters. This can be helpful to further
    reduce GPU memory usage, reduce system memory usage when initializing large
    models and to improve training speed by overlapping the all-gather step
    across the forward pass. For example::

        import torch
        from fairscale.nn.wrap import wrap, enable_wrap, auto_wrap
        from fairscale.nn.data_parallel import FullyShardedDataParallel as FSDP
        from fairscale.utils.testing import dist_init, teardown, rmf

        result = dist_init(0, 1, "/tmp/t1", "/tmp/t2")
        assert result
        fsdp_params = dict(wrapper_cls=FSDP, mixed_precision=True, flatten_parameters=True)
        with enable_wrap(**fsdp_params):
            l1 = wrap(torch.nn.Linear(5, 5))
            assert isinstance(l1, FSDP)
            # Wraps layer in FSDP by default if within context
            # Separately Wraps children modules with more than 1e8 params
            large_tfmr = torch.nn.Transformer(d_model=2048, num_encoder_layers=12,
                                              num_decoder_layers=12)
            l2 = auto_wrap(large_tfmr)
            assert isinstance(l2.encoder, FSDP)
            assert isinstance(l2.decoder, FSDP)
            print(l2)  # You can print the model to examine FSDP wrapping.
        teardown()
        rmf("/tmp/t1")
        rmf("/tmp/t2")

    .. warning::

        The optimizer must be initialized *after* the module has been wrapped,
        since FSDP will shard parameters in-place and this will break any
        previously initialized optimizers.

    .. warning::

        If you wrap every parameter inside a nested FSDP and leaving the outer
        FSDP empty without any parameter, checkpointing activation may trigger
        an assert on the backward pass. The solution is to leave some parameters
        to the outer FSDP.

    .. warning::

        If activation checkpointing is used with FSDP, it is strongly encouraged
        to use ``checkpoint_wrapper`` function from FairScale instead of the
        ``checkpoint`` function from PyTorch.

    Args:
        module (nn.Module):
            module to be wrapped with FSDP.
        process_group (Optional):
            process group for sharding
        reshard_after_forward (bool, Optional):
            if ``True``, reshard parameters after the forward pass. This saves
            memory but slows training. This is only relevant when resharding
            individual layers.
        mixed_precision (bool, Optional):
            if ``True``, inputs, activations and gradients will be kept in FP16;
            computation and communication will occur in FP16; and a (sharded)
            master copy of the model weights will be maintained in FP32.
        fp32_reduce_scatter (bool, Optional):
            if ``True``, then reduce-scatter gradients in FP32. This is only
            relevant when *``mixed_precision``* is ``True``.
        flatten_parameters (bool, Optional):
            if ``True``, flatten parameters into a single contiguous tensor,
            which improves training speed.
        move_params_to_cpu (bool, Optional):
            if ``True``, offload FP32 params to CPU. This is only relevant when
            *``mixed_precision``* is ``True``.
        compute_dtype (torch.dtype, Optional):
            dtype for full parameters for computation. This defaults to
            ``torch.float32`` unless *``mixed_precision``* is set, in which case
            it defaults to ``torch.float16``.
        buffer_dtype (torch.dtype, Optional):
            dtype for buffers for computation. This defaults to ``compute_dtype``.
        move_grads_to_cpu (bool, Optional):
            move gradient shard to CPU after reduction. This is useful when
            combined with CPU-based optimizers. It defaults to the value of
            *``cpu_offload``*.
        bucket_cap_mb (int, Optional):
            FSDP will bucket parameters so that gradient reduction can
            be more efficient for small parameters.
            ``bucket_cap_mb`` controls the bucket size in MegaBytes (MB). Buckets
            are sub-divided based on world_size, so the max shard size is roughly
            ``bucket_cap_mb / world_size``. There is one bucketer (with potentially
            multiple ``bucket_cap_mb`` sized buffers shared by all FSDP instances.
            Large gradient tensors are directly reduced without using the buffers.
            The buffers are there to reduce communication overhead for small tensors.
            Overlapping with computation happens due to use of a different CUDA stream
            than the computation CUDA stream. The total memory overhead per buffer is around
            ``bucket_cap_mb / world_size * (world_size + 1)``.
            The buffers are allocated during the backward pass and freed at the end
            of the backward pass to save more memory for other phases of the
            training process.
            Note, the memory vs. speed tradeoff of bucket size is very different
            from that of the DDP engine. In DDP, the buffer size ``1MB + n*cap_mb``,
            until n is big enough to cover the entire model size. The order
            of which buffer is ready there is more rigid and DDP requires all
            gradients to be computed in the backward. In FSDP, the buffer size
            does not change with model size (it changes based on number of
            <dtype, device, process_group> tuples) and gradient ready order matters
            little since FSDP has a final flush call that ensures everything is reduced
            and not all gradients need to be upfront known. Overlapping with compute is
            done differently too.
            Values <= 0 disable bucketing.
            Default: 25.
        compute_device (torch.device, Optional):
            device for computation. If not given and module params are on a CUDA
            device, the param's device will be used. If not given and module
            params are on CPU, then the current CUDA device (as indicated by
            ``torch.cuda.current_device()`` will be used.
        no_broadcast_optim_state: (bool, Optional)
            do not broadcast this modules optimizer state when ``gather_full_optim_state_dict`` is called.
            If you set this true, you are expected to overwrite the relevant state entries of the returned optimizer state dict
            with the proper state at each rank. This is useful for situations, like Mixture Of Experts,
            where all but a few parameters can fit on one node.
            Default: False
        state_dict_device (torch.device, Optional):
            device for parameters returned by :func:`state_dict`. If not given,
            this will default to ``compute_dtype``. Note that only the device
            type will be respected (e.g., "cuda:0" and "cuda:1" are the same).
        clear_autocast_cache (bool):
            When using mixed precision training with `torch.amp.autocast`, if the model weights
            are in FP32, autocast maintains a cache for downcasted weights. The cache can cause
            GPU OOM during the forward pass. Setting this flag to true will help clearing this
            cache as inner FSDP instances finish part of the forward pass to save GPU memory.
            Default: False
        force_input_to_fp32 (bool):
            Set to ``True`` to force input floating point tensors to be FP32 (if they are FP16)
            when the FSDP instance is in full precision mode. This helps avoid issues of running
            SyncBatchNorm with AMP and checkpoint_wrapper.
            Default: False
        verbose (bool):
            Set this to ``True`` to turn on verbose output for model's string representation.
            Default: False
        cpu_offload (bool, Optional):
            if ``True``, offload FP32 params to CPU. This is only relevant when
            *``mixed_precision``* is ``True``. Note: This arg will be deprecated in favor of
            *``move_params_to_cpu``* in an upcoming release.
    """

    def __init__(
        self,
        module: nn.Module,
        process_group: Optional[ProcessGroup] = None,
        reshard_after_forward: bool = True,
        mixed_precision: bool = False,
        fp32_reduce_scatter: bool = False,
        flatten_parameters: bool = True,
        move_params_to_cpu: bool = False,
        compute_dtype: Optional[torch.dtype] = None,
        buffer_dtype: Optional[torch.dtype] = None,
        move_grads_to_cpu: Optional[bool] = None,
        bucket_cap_mb: int = 25,
        compute_device: Optional[torch.device] = None,
        no_broadcast_optim_state: Optional[bool] = False,
        state_dict_device: Optional[torch.device] = None,
        clear_autocast_cache: bool = False,
        force_input_to_fp32: bool = False,
        verbose: bool = False,
        cpu_offload: bool = False,
        **kwargs: Dict[str, Any],
    ):
        init_start = time.time()
        super().__init__()
        self.process_group = process_group or get_process_group_cached()
        self.rank = self.process_group.rank()
        self.world_size = self.process_group.size()
        self.reshard_after_forward = reshard_after_forward
        self.mixed_precision = mixed_precision
        self.fp32_reduce_scatter = fp32_reduce_scatter
        self.flatten_parameters = flatten_parameters
        self.move_params_to_cpu = move_params_to_cpu or cpu_offload
        self.compute_dtype = compute_dtype or (torch.float16 if mixed_precision else torch.float32)
        self.buffer_dtype = buffer_dtype or self.compute_dtype
        self.move_grads_to_cpu = self.move_params_to_cpu if move_grads_to_cpu is None else move_grads_to_cpu
        self.bucket_cap_mb = bucket_cap_mb
        self.compute_device = compute_device or _get_default_cuda_device(module)
        self.uncollected_opt_state: Dict[int, Dict] = {}
        self.no_broadcast_optim_state = no_broadcast_optim_state
        self.state_dict_device = state_dict_device or self.compute_device
        self.clear_autocast_cache = clear_autocast_cache
        self.force_input_to_fp32 = force_input_to_fp32
        self.verbose = verbose
        self.ssd_offload = kwargs.get("ssd_offload", False)

        self.gradient_predivide_factor: float = self._get_gradient_predivide_factor(self.world_size)
        self.gradient_postdivide_factor: float = self.world_size / self.gradient_predivide_factor

        self.numel_padded_per_param: List[int] = []
        self._tstart = time.time()

        if self.fp32_reduce_scatter and not self.mixed_precision:
            raise ValueError("fp32_reduce_scatter requires mixed_precision=True")
        if self.move_params_to_cpu and not self.mixed_precision:
            raise ValueError("cpu_offload requires mixed_precision=True")

        # skip validation if the process group was created above
        if process_group:
            validate_process_group(self.compute_device, self.process_group)

        # enable pytorch sync_bn just in case model contains sync_bn layers.
        enable_pytorch_sync_bn(module)

        # We set this boolean at the beginning to enable us to populate some of the
        # metadata required for sharding and flattening. We don't use the tensor data
        # of the parameters.
        self.training_state = None

        # Only handle params which are not already sharded. This enables
        # sharding individual layers of a Module, with an outer wrapper to
        # shard any leftover parameters.
        param_names = []
        params = []
        for param_name, param in module.named_parameters():
            if not hasattr(param, "_is_sharded"):
                param_names.append(param_name)
                params.append(param)

        self._has_params = len(params) > 0

        # TODO(anj): Should we conditionally do this only if we have params?
        self.buffer_size = sum(p.numel() for p in params)
        if self.ssd_offload:
            self.ssd_buffer_filename = f"{randint(1, int(10E6))}_rank{self.rank}"
            # self.buffer_tensor = torch.empty((self.buffer_size,))
            self.ssd_buffer = ssd_offload.SsdBuffer(self.buffer_size, self.ssd_buffer_filename)
            self.move_grads_to_cpu = True

        # For now, it is either all flatten or none flatten. This will be extended to
        # multiple flatten groups in my next PR.
        to_be_flatten_params: List[List[Parameter]] = [[]]
        non_flatten_params = params
        param_name_groups = [[n] for n in param_names]
        if self.flatten_parameters:
            to_be_flatten_params = [params]
            non_flatten_params = []
            param_name_groups = [param_names]
        del param_names

        self._fsdp_wrapped_module: nn.Module = FlattenParamsWrapper(module, param_list=to_be_flatten_params)
        del module  # free original module in case it helps garbage collection

        # Now, in this FSDP wrapper class, we keep a list of to-be-flatten and not-to-be-flatten
        # params for doing sharding, gradient hooks, etc. Note, the ordering of the
        # list matters: flatten params are always in the front.
        #
        # The self._num_flatten_params and self._param_name_groups are computed
        # and kept here to support summon_full_params and shard-to-full weight
        # consolidation.
        self.params = cast(List[Parameter], self._fsdp_wrapped_module.flat_params) + non_flatten_params
        self._num_flatten_params = len(self._fsdp_wrapped_module.flat_params)
        self._param_name_groups = param_name_groups

        # for n, p in self.named_parameters():
        #     if not hasattr(p, "_filename"):
        #         p._filename = f"{randint(1, int(10E6))}_rank{self.rank}"  # type: ignore
        #     p._num_padded = 0  # type: ignore

        # Shard module parameters in place
        self._shard_parameters_()

        # Make sure all parameters are sharded.
        for n, p in self.named_parameters():
            assert hasattr(p, "_is_sharded"), f"found unsharded parameter: {n} ; {p.size()}"

        self._reset_lazy_init()

        # Flag to indicate if we require gradient reduction in the backward
        # pass. This will be False when inside the no_sync context manager.
        self._require_backward_grad_sync: bool = True

        # Enum to indicate if we're in the forward/backward pass, idle, etc.
        if not self.ssd_offload:
            self.training_state = TrainingState.IDLE

        # Flag to indicate if the full params are gathered.
        self.has_full_params: bool = False

        # Register hook after state_dict() to remove the "_fsdp_wrapped_module."
        # prefix and before load_state_dict() to add it back.
        self._register_state_dict_hook(_post_state_dict_hook)
        self._register_load_state_dict_pre_hook(_pre_load_state_dict_hook)

        # Flag to indicate whether state_dict() should automatically summon the
        # full params. This defaults to True, but may be set to False if the
        # user explicitly requests the local state dict via local_state_dict().
        # TODO(anj): This should by default be set to False for ssd_offload=True
        # unless we are in the summon_full_params context.
        self._return_full_state_dict = True
        init_end = time.time()

        logging.debug(
            f"FSDP.__init__(done): total_init_time: {(init_end - init_start): .4f} num_params: {(sum(p.numel() for p in self.params))}"
        )

        # Flag to guard against preparing gradients multiple times per iteration.
        # This is reset at the end of the backward pass.
        self._pre_backward_hook_has_run = False

    def _get_gradient_predivide_factor(self, world_size: int) -> float:
        factor: int = 1
        while world_size % factor == 0 and world_size / factor > factor:
            factor *= 2
        return float(factor)

    def set_gradient_divide_factors(self, pre: float, post: float, recursive: bool) -> None:
        """Allowing user to override the pre and post divide factors.

        Args:
            pre (float): divide factor before the reduction.
            post (float): divide factor after the reduction.
            recursive (bool): recursively set it for all child FSDP instances or not.
        """
        self.assert_state(TrainingState.IDLE)
        if recursive:
            for module in self.modules():
                if isinstance(module, FullyShardedDataParallel) and module != self:
                    module.set_gradient_divide_factors(pre, post, False)
        self.gradient_predivide_factor = pre
        self.gradient_postdivide_factor = post

    @property
    def module(self) -> FlattenParamsWrapper:
        """ make model.module accessible, just like DDP. """
        assert isinstance(self._fsdp_wrapped_module, FlattenParamsWrapper)
        return self._fsdp_wrapped_module

    def apply(self, fn: Callable[[nn.Module], None]) -> "FullyShardedDataParallel":
        """
        Applies ``fn`` recursively to every submodule (as returned by
        ``.children()``) as well as self. Typical use includes initializing the
        parameters of a model.

        Compared to ``torch.nn.Module.apply``, this version additionally gathers
        the full parameters before applying ``fn``. It should not be called from
        within another ``summon_full_params`` context.

        Args:
            fn (nn.Module): function to be applied to each submodule

        Returns:
            Module: self
        """
        is_uninitialized = self._is_root is None
        self.assert_state(TrainingState.IDLE)
        with self.summon_full_params(recurse=False):
            return_value = super().apply(fn)
        # summon_full_params will call _lazy_init, which sets _is_root. However,
        # apply() may be called directly on children instances to do weight
        # init, so we should reset the _is_root flag in this case.
        if is_uninitialized and self._is_root:
            for module in self.modules():
                if isinstance(module, FullyShardedDataParallel):
                    module._reset_lazy_init()
        return return_value

    def _cast_buffers(
        self, device: Optional[torch.device] = None, dtype: Optional[torch.dtype] = None, memo: Optional[Set] = None
    ) -> None:
        """Move all buffers to the given *device* and *dtype*.

        If *device* or *dtype* are not given, then they will default to
        ``self.compute_device`` and ``self.buffer_dtype``, respectively. In the
        case of nested FSDP instances, we will respect the child instance's
        ``compute_device`` and ``buffer_dtype`` configuration.

        Args:
            device (torch.device, Optional):
                device to cast buffers to (defaults to compute_device)
            dtype (torch.dtype, Optional):
                dtype to cast buffers to (defaults to buffer_dtype)
            memo (Set, Optional):
                set of modules that have already been processed
        """
        if memo is None:
            memo = set()
        for module in self.modules():
            if module is not self and isinstance(module, FullyShardedDataParallel):
                # Allow any child FSDP instances to handle their own buffers.
                module._cast_buffers(device=device, dtype=dtype, memo=memo)
            elif module not in memo:
                memo.add(module)
                for name, buf in module.named_buffers(recurse=False):
                    if buf is None:
                        continue
                    buf = buf.to(device=device or self.compute_device)
                    if torch.is_floating_point(buf):
                        buf = buf.to(dtype=dtype or self.buffer_dtype)
                    setattr(module, name, buf)

    @property
    def params_with_grad(self) -> List[Parameter]:
        """[p for p in self.parameters() if p.grad is not None]"""
        return [p for p in self.parameters() if p.grad is not None]

    @torch.no_grad()
    def clip_grad_norm_(
        self,
        max_norm: Union[float, int],
        norm_type: Union[float, int] = 2.0,
        # filter_params_fn: Callable[[Any], Any] = None,
    ) -> torch.Tensor:
        """
        Clip all gradients at this point in time. The norm is computed over all
        gradients together, as if they were concatenated into a single vector.
        Gradients are modified in-place.

        Args:
            max_norm (float or int): max norm of the gradients
            norm_type (float or int): type of the used p-norm. Can be ``'inf'``
                for infinity norm.

        Returns:
            Total norm of the parameters (viewed as a single vector).

        .. note:: This is analogous to `torch.nn.utils.clip_grad_norm_` but
            handles the partitioning and multiple devices per rank under the
            hood. The default torch util is not applicable here, because each
            rank only has a partial view of all the grads in the model, so
            calling it in the OSS context would lead to different scaling being
            applied per subset of model parameters.

        .. warning:: This needs to be called on all ranks, since synchronization
            primitives will be used.
        """
        # We don't call torch.cuda.synchronize() here, since clipping can be
        # inside the train loop and we probably don't want to force a GPU-CPU sync.
        # _lazy_init should be sufficient, since it will force the other streams
        # to sync with the default stream (via _wait_for_previous_optim_step).
        self._lazy_init()
        assert self._is_root, "clip_grad_norm should only be called on the root (parent) instance"
        self.assert_state(TrainingState.IDLE)

        max_norm = float(max_norm)
        norm_type = float(norm_type)
        params_with_grad = self.params_with_grad
        if not self.children_share_process_group:
            raise NotImplementedError(
                "clip_grad_norm requires that all params share one process group. clip_grad_by_value_ should work"
            )
        # Computes the max norm for this shard's gradients and sync's across workers
        local_norm = calc_grad_norm(params_with_grad, norm_type).cuda()
        if norm_type == inf:
            total_norm = local_norm
            dist.all_reduce(total_norm, op=torch.distributed.ReduceOp.MAX, group=self.process_group)
        else:
            total_norm = local_norm ** norm_type
            dist.all_reduce(total_norm, group=self.process_group)
            total_norm = total_norm ** (1.0 / norm_type)

        if self.move_grads_to_cpu:
            total_norm = total_norm.cpu()

        # Now multiply each grad by (max_norm/total_norm), same as torch 1.7 https://tinyurl.com/3wtxhhqq)
        clip_coef = torch.tensor(max_norm, dtype=total_norm.dtype, device=total_norm.device) / (total_norm + 1e-6)
        if clip_coef < 1:
            # multiply by clip_coef
            for p in params_with_grad:
                assert p.grad is not None
                p.grad.detach().mul_(clip_coef.to(p.grad.device))

        return total_norm

    @torch.no_grad()
    def _shard_parameters_(self) -> None:
        """
        At initialization we wrap a module with full parameters and shard the
        parameters in-place. Sharding is implemented by viewing each parameter
        as a 1D Tensor and retaining only a single slice, where the slice size
        is determined by the number of data parallel workers.

        Wrapping modules with many small parameters (or with a very large data
        parallel world size) will result in many small parameter shards and slow
        performance. In this case it's better to set *``flatten_parameters``* to
        ``True``, so that all of the small parameters in the module are combined
        into a single contiguous Tensor and sharded once.

        After this initial sharding is complete, the user can initialize a
        ``torch.optim.Optimizer`` in the usual way, i.e.::

        .. code-block:: python

            optim = torch.optim.Adam(sharded_module.parameters(), lr=0.0001)

        The optimizer will see only a single slice of parameters and will thus
        allocate less memory for optimizer state, avoiding redundancy across
        data parallel workers.
        """
        self.numel_padded_per_param = []
        for p in self.params:

            assert not hasattr(p, "_is_sharded")
            assert p.is_floating_point()
            if self.mixed_precision:
                assert p.dtype == torch.float32

            # If world_size is 1, then we all-reduce grads instead of sharding.
            p._orig_size = p.data.size()
<<<<<<< HEAD
            if not p._is_sharded:
=======

            if self.world_size == 1:
                p._is_sharded = False
>>>>>>> 180c9197
                self.numel_padded_per_param.append(0)
                if self.ssd_offload:
                    p._shard_size = p.data.size()  # type: ignore
                    p._handle = self.ssd_buffer.insert(p.data)
                    free_storage_(p.data)
                continue

            # Replace p.data with the relevant shard.
<<<<<<< HEAD
            if self.ssd_offload:
                orig_data = p.data
                p.data, num_padded = self._get_shard(p.data)
                p._shard_size = p.data.size()  # type: ignore
                p._handle = self.ssd_buffer.insert(p.data)
                del orig_data
                self.numel_padded_per_param.append(num_padded)
                free_storage_(p.data)

            else:
                orig_data = p.data
                p.data, num_padded = self._get_shard(p.data)
                self.numel_padded_per_param.append(num_padded)
                free_storage_(orig_data)

=======
            orig_data = p.data
            p.data, num_padded = self._get_shard(p.data)
            self.numel_padded_per_param.append(num_padded)
            free_storage_(orig_data)

            p._is_sharded = True
>>>>>>> 180c9197
        assert len(self.numel_padded_per_param) == len(self.params)

        if self.ssd_offload:
            self.ssd_buffer.to_disk()

    def _get_shard(self, tensor: torch.Tensor) -> Tuple[torch.Tensor, int]:
        """Return the local shard of a full tensor."""
        # Shard using torch.chunk to match all-gather/reduce-scatter.
        chunks = list(torch.flatten(tensor).chunk(self.world_size))
        while len(chunks) < self.world_size:
            chunks.append(chunks[0].new_empty(0))

        # Determine number of padding elements.
        num_to_pad = chunks[0].numel() - chunks[self.rank].numel()
        assert num_to_pad >= 0, num_to_pad

        shard = chunks[self.rank].clone()
        if num_to_pad > 0:
            shard = F.pad(shard, [0, num_to_pad])
        return shard, num_to_pad

    def extra_repr(self) -> str:
        repr = (
            f"world_size={self.world_size}, "
            f"flatten_parameters={self.flatten_parameters}, "
            f"mixed_precision={self.mixed_precision}, "
        )
        if self.verbose:
            repr = (
                f"rank={self.rank}, " + repr + f"reshard_after_forward={self.reshard_after_forward}, "
                f"compute_dtype={self.compute_dtype}, "
                f"buffer_dtype={self.buffer_dtype}, "
                f"fp32_reduce_scatter={self.fp32_reduce_scatter}, "
                f"compute_device={self.compute_device}"
                f"cpu_offload={self.move_params_to_cpu}, "
                f"move_grads_to_cpu={self.move_grads_to_cpu}, "
                f"bucket_cap_mb={self.bucket_cap_mb}, "
                f"clear_autocast_cache={self.clear_autocast_cache}"
                f"force_input_to_fp32={self.force_input_to_fp32}"
            )
        return repr

    def __getattr__(self, name: str) -> Any:
        """Forward missing attributes to wrapped module."""
        try:
            return super().__getattr__(name)  # defer to nn.Module's logic
        except AttributeError:
            return getattr(self.module, name)

    def __getstate__(self) -> Dict[str, str]:
        """Serialize the state of the current FSDP instance.

        Some properties are not serializable (e.g., process groups, streams), so
        we remove them and try to reconstruct them in :func:`__setstate__`.
        """
        state = copy.copy(self.__dict__)
        state["is_sharded"] = [p._is_sharded for p in self.params]
        state["orig_sizes"] = [p._orig_size for p in self.params]
        if state["process_group"] is not None:
            state["process_group"] = "MISSING"  # process_group isn't pickleable
        self._reset_lazy_init()
        return state

    def __setstate__(self, state: Dict[str, Any]) -> None:
        """Intercept state setting and perform needed changes on params."""
        super().__setstate__(state)

        def fixup(p: Parameter, is_sharded: bool, size: torch.Size) -> Parameter:
            assert isinstance(p, Parameter)
            p.data = p.data.clone()  # move tensors out of shared memory
            p._is_sharded = is_sharded
            p._orig_size = size
            return p

        self.params = [
            fixup(p, is_sharded, size) for p, is_sharded, size in zip(self.params, self.is_sharded, self.orig_sizes)
        ]
        del self.is_sharded
        del self.orig_sizes
        self._reset_lazy_init()

    def parameters(self, recurse: bool = True) -> Iterator[Parameter]:
        """Returns an iterator over the module parameters, yielding all the parameters
        part of the model. This call cannot be made when ssd_offload is set because
        parameter data will not be loaded.
        """
        # TODO(anj): Use `copy_into_tensor` in order to provide a copy of the 
        # parameters and not the actual parameters. Ideally we don't users to operate on 
        # actual params.
        if self.ssd_offload and self.ssd_buffer.buffer is None:
            self.ssd_buffer.from_disk(self.buffer_size)

        return super().parameters(recurse=recurse)

    @contextlib.contextmanager
    def _return_parameter_properties(self) -> Generator:
        prev_training_state = self.training_state
        self.training_state = None

        assert self.ssd_offload

        try:
            yield
        finally:
            self.training_state = prev_training_state

    def named_parameters(self, prefix: str = "", recurse: bool = True) -> Iterator[Tuple[str, Parameter]]:
        """Returns an iterator over the module parameters, yielding both the name of the
        parameter as well as the parameter.

        With FSDP, the `named_parameters` function implemented in `nn.Module` will not
        be able to return the name and param when we use flattened parameters unless
        we call this function under a `summon_full_params` context.

        If you want the full param to be returned, you should call this function
        under a `summon_full_params` context when using flattened or original params.
        """
        # TODO(anj): Use `copy_into_tensor` in order to provide a copy of the 
        # parameters and not the actual parameters. Ideally we don't users to operate on 
        # actual params.
        if self.ssd_offload and self.ssd_buffer.buffer is None:
            self.ssd_buffer.from_disk(self.buffer_size)

        named_param = super().named_parameters(prefix=prefix, recurse=recurse)
        for name, param in named_param:
            if (
                hasattr(self, "flatten_parameters")
                and self.flatten_parameters
                and hasattr(self, "training_state")
                and self.training_state != TrainingState.SUMMON_FULL_PARAMS
            ):
                yield name, param
            else:
                yield _clean_path(name), param

    def __getitem__(self, key: int) -> Any:
        """Forward indexing calls in case the module is a nn.Sequential."""
        return self.module.__getitem__(key)

    @typing.overload
    def state_dict(
        self, destination: Mapping[str, torch.Tensor], prefix: str = ..., keep_vars: bool = ...
    ) -> Mapping[str, torch.Tensor]:
        ...

    @typing.overload
    def state_dict(self, prefix: str = ..., keep_vars: bool = ...) -> "OrderedDict[str, torch.Tensor]":
        ...

    # Since we have overloads above, we can use Any here.
    def state_dict(self, *args: Any, **kwargs: Any) -> Any:
        """
        Returns the whole (unsharded) state of the module. Parameters are not
        sharded, so the resulting state_dict can be loaded directly by the
        wrapped Module without any sharding-specific logic. Returned tensors
        will be full precision (e.g., FP32).

        .. warning:: This needs to be called on all ranks, since synchronization
            primitives will be used.
        """
        if torch.cuda.is_available():
            torch.cuda.synchronize()
        self._lazy_init()

        def maybe_cast_buffers(dtype: Optional[torch.dtype] = None) -> None:
            if self.mixed_precision:
                self._cast_buffers(dtype=dtype)

        if self._return_full_state_dict:
            if self.training_state != TrainingState.SUMMON_FULL_PARAMS:
                with self.summon_full_params(recurse=False, volatile=True):
                    maybe_cast_buffers(torch.float32)
                    state_dict = super().state_dict(*args, **kwargs)
            else:
                maybe_cast_buffers(torch.float32)
                state_dict = super().state_dict(*args, **kwargs)
        else:
            maybe_cast_buffers(torch.float32)
            state_dict = self.module.flat_state_dict(*args, **kwargs)

        if self.move_params_to_cpu:
            for k in state_dict.keys():
                state_dict[k] = state_dict[k].cpu()

        # In case we are in mixed precision, restore buffers back to buffer_dtype.
        maybe_cast_buffers()
        return state_dict

    @typing.overload
    def local_state_dict(
        self, destination: Mapping[str, torch.Tensor], prefix: str = ..., keep_vars: bool = ...
    ) -> Mapping[str, torch.Tensor]:
        ...

    @typing.overload
    def local_state_dict(self, prefix: str = ..., keep_vars: bool = ...) -> "OrderedDict[str, torch.Tensor]":
        ...

    # Since we have overloads above, we can use Any here.
    def local_state_dict(self, *args: Any, **kwargs: Any) -> Any:
        """
        Returns the local (sharded) state of the module. Parameters are sharded,
        so the resulting state_dict can only be loaded after the Module has been
        wrapped with FSDP.
        """
        with contextlib.ExitStack() as stack:
            # Tell any nested FSDP instances not to auto summon full params.
            for module in self.modules():  # includes self
                if isinstance(module, FullyShardedDataParallel):
                    stack.enter_context(module._no_return_full_state_dict())
            # We need to specially call FSDP's state_dict function in case
            # self.state_dict is a function from a child class of FSDP.
            return FullyShardedDataParallel.state_dict(self, *args, **kwargs)

    @contextlib.contextmanager
    def _no_return_full_state_dict(self) -> Generator:
        backup = self._return_full_state_dict
        self._return_full_state_dict = False

        if self.ssd_offload:
            if self.ssd_buffer.buffer is None:
                self.ssd_buffer.from_disk(self.buffer_size)

            for p, handle in zip(self.params, self.ssd_buffer.get_tensors()):
                p.data = handle.get_tensor()

        try:
            yield
        finally:
            self._return_full_state_dict = backup

    def _load_state_dict(
        self, state_dict: Union[Dict[str, torch.Tensor], "OrderedDict[str, torch.Tensor]"], strict: bool = True
    ) -> NamedTuple:
        """
        Load a whole (unsharded) state_dict.

        .. warning:: This needs to be called on all ranks, since synchronization
            primitives will be used.
        """
        if self._return_full_state_dict:
            with self.summon_full_params():
                return self.module.load_state_dict(state_dict, strict)
        else:
            torch.cuda.synchronize()
            self._lazy_init()
            return self.module.load_state_dict(state_dict, strict)

    def load_state_dict(
        self, state_dict: Union[Dict[str, torch.Tensor], "OrderedDict[str, torch.Tensor]"], strict: bool = True
    ) -> NamedTuple:
        return self._load_state_dict(state_dict, strict)

    def load_local_state_dict(
        self, state_dict: Union[Dict[str, torch.Tensor], "OrderedDict[str, torch.Tensor]"], strict: bool = True
    ) -> NamedTuple:
        """Load a local (sharded) state_dict."""
        with contextlib.ExitStack() as stack:
            # Tell any nested FSDP instances not to auto summon full params.
            for module in self.modules():  # includes self
                if isinstance(module, FullyShardedDataParallel):
                    stack.enter_context(module._no_return_full_state_dict())
            output = self._load_state_dict(state_dict, strict)
        return output

    @contextlib.contextmanager
    def no_sync(self) -> Generator:
        """
        A context manager to disable gradient synchronizations across FSDP
        processes. Within this context, gradients will be accumulated on module
        variables, which will later be synchronized in the first
        forward-backward pass after exiting the context.

        .. note:: This likely results in higher memory usage because FSDP will
            accumulate the full model gradients (instead of gradient shards)
            until the eventual sync.

        .. note:: Gradient accumulation can be done without this context,
            avoiding the extra GPU memory overhead, but with the extra
            networking overhead.
        """
        self._lazy_init()
        assert self._is_root, "no_sync on inner FSDP is not supported"
        self.assert_state(TrainingState.IDLE)
        # This instance may wrap other FSDP instances and we
        # need to set all of them to accumulate gradients.
        old_flags = []
        for m in self.modules():  # includes self
            if isinstance(m, FullyShardedDataParallel):
                old_flags.append((m, m._require_backward_grad_sync))
                m._require_backward_grad_sync = False
        try:
            yield
        finally:
            for m, old_flag in old_flags:
                assert m._require_backward_grad_sync is False
                m._require_backward_grad_sync = old_flag

    @contextlib.contextmanager
    def summon_full_params(self, recurse: bool = True, volatile: bool = False) -> Generator:
        """
        A context manager to expose full params for the current FSDP instance.
        Can be useful *after* forward/backward for a model to get the params for
        additional processing or checking. Parameters will be gathered in full
        precision (e.g., FP32).

        .. note:: This can be used on inner FSDPs.

        .. note:: This can *not* be used within a forward or backward pass. Nor
            can forward and backward be started from within this context.

        .. note:: The full parameters will be freed after the context manager
            exits; it is up to the caller to clone them if needed.

        .. note:: The full parameters can be modified, but only the portion
            corresponding to the local param shard will persist after the
            context manager exits (unless ``volatile=True``, in which case there
            are no guarantees about persistence).

        Args:
            recurse (bool, Optional): recursively summon all params for nested
                FSDP instances (default: True)
            volatile (bool, Optional): if ``True``, modifications to params are
                not guaranteed to persist after the context manager exists;
                enabling this can be slightly more efficient (default: False)
        """
        if recurse:
            with contextlib.ExitStack() as stack:
                # Summon all params for any nested FSDP instances.
                for module in self.modules():
                    if isinstance(module, FullyShardedDataParallel):
                        stack.enter_context(module.summon_full_params(recurse=False, volatile=volatile))
                # Yield to the caller, with full params in all nested instances.
                yield
            # Exiting from the ExitStack will re-shard params.
            return
        else:
            torch.cuda.synchronize()
            self._lazy_init()
            self.assert_state(TrainingState.IDLE)
            # Set the state so that we assert when trying to go into
            # forward/backward.
            self.training_state = TrainingState.SUMMON_FULL_PARAMS
            full_tensors = self._rebuild_full_params(force_full_precision=True)
            assert full_tensors is not None
            with contextlib.ExitStack() as stack:
                if self.module.is_flattened:
                    # Update flattened views to point to fully-sized tensors. We
                    # use self.params instead of full_tensors since the
                    # latter may contain padding.
                    stack.enter_context(
                        self.module.unflatten_params(
                            flat_params=[p.data for p in self.params[: self._num_flatten_params]]
                        )
                    )
                try:
                    yield
                finally:
                    stack.close()
                    assert len(full_tensors) == len(self.params)
                    for p, (full_tensor, safe_to_free) in zip(self.params, full_tensors):
                        if not volatile:
                            # Copy any changes made to the full params back into
                            # the corresponding local shards.
                            local_shard, _ = self._get_shard(full_tensor)
                            p._fp32_shard.copy_(local_shard.view_as(p._fp32_shard))
                        if safe_to_free:
                            free_storage_(full_tensor)
                    self.has_full_params = False
                    self._use_fp32_param_shard()
                    self.training_state = TrainingState.IDLE

    def _reset_lazy_init(self) -> None:
        """Reset instance so :func:`_lazy_init` will run on the next forward."""
        self._is_root: Optional[bool] = None
        self._streams: Dict[str, torch.cuda.Stream] = {}
        self._reducer: Optional[ReduceScatterBucketer] = None
        for p in self.params:
            if hasattr(p, "_fp32_shard"):
                del p._fp32_shard  # reset _init_param_attributes

    def _lazy_init(self) -> None:
        """Initialization steps that should happen lazily, typically right
        before the first forward pass.
        """
        # Initialize param attributes lazily, in case the param's dtype or
        # device changes after __init__.
        for p in self.params:
            self._init_param_attributes(p)

        # Initialize _is_root and setup streams. These steps would ideally
        # happen in __init__, but _is_root can only be determined after the
        # entire model hierarchy is setup, thus we run it lazily.
        if self._is_root is None:
            self._set_is_root()
            self._setup_streams()

        if self._is_root:
            # Buffers stay on GPU, and don't get sharded. Since _cast_buffers
            # applies recursively, we only call this from the root instance.
            self._cast_buffers()

            # Don't free the full params for the outer-most (root) instance,
            # since those params will be needed immediately after for the
            # backward pass.
            self.reshard_after_forward = False

            # Due to the use of streams, we need to make sure the previous
            # ``optim.step()`` is done before we all-gather parameters.
            self._wait_for_previous_optim_step()

    @torch.no_grad()
    def _init_param_attributes(self, p: Parameter) -> None:
        """
        We manage several attributes on each Parameter instance. The first two
        are set by :func:`_shard_parameters_`:

            ``_is_sharded``: ``True`` if the Parameter is sharded or ``False``
                if the Parameter is intentionally not sharded (in which case we
                will all-reduce grads for this param).
            ``_orig_size``: the size of the original Parameter (before sharding)

        The remaining attributes are set here:
            ``_fp32_shard``: a single shard of the parameters in full precision
                (typically FP32, but this is dependent on the dtype of the model
                as it's passed in by the user). This can be on CPU or GPU
                depending on the value of *``cpu_offload``*.
            ``_fp16_shard``: if *``mixed_precision``* is ``True``, this will be
                a single shard of the parameters in FP16, used for all-gather.
            ``_full_param_padded``: the full weight (padded to be evenly
                divisible by ``world_size``), used for computation in the
                forward and backward pass. This will be resized in place and
                only materialized (via all-gather) as needed.
        """
        assert hasattr(p, "_is_sharded") and hasattr(p, "_orig_size")
        if hasattr(p, "_fp32_shard"):
            return

        # A single shard of the parameters in full precision.
        p._fp32_shard = p.data

        if self.mixed_precision:
            assert p._fp32_shard.dtype == torch.float32

            if self.move_params_to_cpu:
                assert p._fp32_shard.device == torch.device("cpu")
                # If we plan to keep the FP32 parameters on CPU, then pinning
                # memory allows us to later use non-blocking transfers when moving
                # the FP32 param shard to compute_device.
                p._fp32_shard = p._fp32_shard.pin_memory()
                p.data = p._fp32_shard

            # In mixed precision mode, we maintain a reduced precision
            # (typically FP16) parameter shard on compute_device for performing
            # the computation in the forward/backward pass. We resize the
            # storage to size 0 at init (here) and re-materialize (by copying
            # from _fp32_shard) as needed.
            p._fp16_shard = torch.zeros_like(p._fp32_shard, device=self.compute_device, dtype=self.compute_dtype)
            free_storage_(p._fp16_shard)
        else:
            p._fp16_shard = None  # use _fp32_shard

        # We also maintain a full-sized parameter of type self.compute_dtype
        # (FP16 for mixed_precision or FP32 otherwise). We resize the
        # storage to size 0 at init (here) and only materialize as needed. The
        # storage may contain padding elements so that it is evenly divisible by
        # world_size, although these padding elements will be removed before the
        # relevant computation.
        if p._is_sharded:
            p._full_param_padded = torch.zeros(
                p.data.numel() * self.world_size, device=self.compute_device, dtype=self.compute_dtype
            )
            free_storage_(p._full_param_padded)

        if self.move_grads_to_cpu and self.training:
            # We can optionally move the grad shard to CPU during the backward
            # pass. In this case, it's important to pre-allocate the CPU grad
            # shard in pinned memory so that we can do a non-blocking transfer.
            p._cpu_grad = torch.zeros_like(p.data, device="cpu").pin_memory()

    def _set_is_root(self) -> None:
        """If ``True``, implies that no other :class:`FullyShardedDataParallel`
        instance wraps this one. Called once by :func:`_lazy_init`.
        Also sets self.children_share_process_group = True if all child
        instances share the same process group. If some child instances use a
        different process group, self.clip_grad_norm_ will raise an error.
        """
        if self._is_root is not None:
            return
        # No FSDP instance wraps this, else _is_root would be set to False.
        self._is_root = True
        # If final backward callback is never been queued, state should be IDLE.
        # If final backward callback is queued, the callback should be finished
        # and the state was reset to be IDLE.
        # This should be asserted at the beginning of forward pass in the root instance only.
        # For children instances, if they are checkpointed, state will not be reset to
        # IDLE after each inner forward/backward.
        self.assert_state(TrainingState.IDLE)
        # As the root, we now set all children instances to False and
        # give them a closure to try to queue a wait_for_post_backward.
        self.children_share_process_group = True
        for n, m in self.named_modules():
            # `n != ""` excludes self.
            if n != "" and isinstance(m, FullyShardedDataParallel):
                # We relax the assert for non-root instance, when the nested inialized module is wrapped
                # again in FSDP later, for example after training to run inference.
                assert m._is_root is None or not m._is_root
                if m._is_root is None:
                    m._is_root = False
                if m.process_group != self.process_group:
                    self.children_share_process_group = False

                # if child instance in its own (smaller) world, that was probably an attempt to avoid OOM.
                # Therefore gathering this child's optim state will probably cause OOM, so we won't do it.
                m.no_broadcast_optim_state = m.no_broadcast_optim_state or (
                    (m.world_size == 1) and (m.world_size < self.world_size) and (m.process_group != self.process_group)
                )

    def _setup_streams(self) -> None:
        """Create streams to overlap data transfer and computation."""
        if len(self._streams) > 0 or not self._is_root:
            return

        if torch.cuda.is_available():
            # Stream to move main FP32 params (may be on CPU) to FP16 for forward.
            self._streams["fp32_to_fp16"] = torch.cuda.Stream()
            # Stream for all-gathering parameters.
            self._streams["all_gather"] = torch.cuda.Stream()
            # Stream for overlapping grad reduction with the backward pass.
            self._streams["post_backward"] = torch.cuda.Stream()

        # Helper for bucketing reduce-scatter ops. This is also shared with
        # children instances to improve bucket utilization.
        self._reducer = ReduceScatterBucketer(self.bucket_cap_mb)
        # We share streams with all children instances, which allows them to
        # overlap transfers across the forward pass without synchronizing with
        # the default stream.
        for n, m in self.named_modules():
            if n != "" and isinstance(m, FullyShardedDataParallel):
                m._streams = self._streams
                m._reducer = self._reducer

    def _wait_for_previous_optim_step(self) -> None:
        """
        The outer-most :class:`FullyShardedDataParallel` instance (i.e., the root
        instance) needs to synchronize with the default stream to ensure the
        previous optimizer step is done.
        """
        if not torch.cuda.is_available():
            return
        if self.mixed_precision:
            self._streams["fp32_to_fp16"].wait_stream(torch.cuda.current_stream())
        else:
            self._streams["all_gather"].wait_stream(torch.cuda.current_stream())

    def forward(self, *args: Any, **kwargs: Any) -> torch.Tensor:
        # TODO(anj): Can we do this for non offload cases as well?
        # We need this because a new named_parameters call was added to init()
        if self.ssd_offload:
            self.training_state = TrainingState.IDLE

        self._lazy_init()

        # Start of a forward pass.
        self.training_state = TrainingState.FORWARD

        # For root and mixed precision, we convert the input to FP16 (no_grad is needed for
        # the conversion).
        if self._is_root and self.mixed_precision:
            args, kwargs = cast_floats_to_right_precision(True, True, *args, **kwargs)

        # If enabled, convert the input to FP32 if we are in full precision.
        # no_grad is not used because the input might be for a non-root instance,
        # which mean autograd needs to go through the conversion.
        if self.force_input_to_fp32 and not self.mixed_precision:
            args, kwargs = cast_floats_to_right_precision(False, False, *args, **kwargs)

        # All-gather full parameters. This will also transfer FP32 parameters to
        # ``self.compute_dtype`` (e.g., FP16 if *mixed_precision* is ``True``).
        self._rebuild_full_params()

        # Register backward hooks to reshard params and reduce-scatter grads.
        # These need to be re-registered every forward pass.
        self._register_post_backward_hooks()

        outputs = self.module(*args, **kwargs)

        if self.reshard_after_forward or self.ssd_offload:
            self._free_full_params()
            if self.mixed_precision:
                self._free_fp16_param_shard()

        if self.ssd_offload:
            self.ssd_buffer.to_disk()
            # Free storage of the fp32 shard
            for p in self.params:
                # TODO(anj): We need another function that enables us to drop the current
                # tensors and not have to write to disk in the case of eval.
                free_storage_(p._fp32_shard)
                free_storage_(p.data)

            # At the end of forward you should have ideally freed all memory. However
            # you will be left with 2 tensors still allocated 1) full params
            # 2) grads and this will depend on if you are setting reshard_after_forward
            # and if you are training the model.

        # Switch to main FP32 param shard. We maintain this invariant throughout
        # the code, i.e., ``p.data == p._fp32_shard`` after each function. This
        # also ensures that after the first forward, the optimizer state will be
        # initialized with the correct dtype and (sharded) size, since optimizer
        # state is typically initialized lazily in ``optim.step()``.
        self._use_fp32_param_shard()

        # Register pre-backward hooks to all-gather the params for the backward
        # pass (if output's grad was needed). This won't register anything if
        # we are in eval mode.
        #
        # Some model does forward pass multiple times, we need to register the
        # pre-backward hook on every output since the last output's hook has to
        # fire first to setup for backward. However, we use ``self._pre_backward_hook_has_run``
        # to prevent repeated overhead from multiple hook callbacks.
        outputs = self._register_pre_backward_hooks(outputs)

        # Done with a forward pass.
        self.training_state = TrainingState.IDLE

        # Only need to clear cache during forward. During backward, the cache is not used.
        # TODO (Min): Future PyTorch versions may provide a way to completely disable this
        #     cache. Update this when that's available.
        if self.clear_autocast_cache:
            torch.clear_autocast_cache()

        return outputs

    def _register_pre_backward_hooks(self, outputs: Any) -> Any:
        """Register pre-backward hook to run before the wrapped module's
        backward. Hooks should be attached to all outputs from the forward.

        Returns:
            outputs: new outputs with hooks registered if they requires gradient.
        """
        if not torch.is_grad_enabled():
            return outputs  # don't register hooks if grad isn't enabled

        if self._is_root:
            # This actually means that only root instance has
            # _post_backward_callback_queued defined. Accidentally accessing this field
            # will assert on all other instances, giving us a nice bug checker.
            self._post_backward_callback_queued = False

        def _pre_backward_hook(*unused: Any) -> None:
            # try to queue final backward callback only once for root, so
            # that final backward callback is attached to the outer most
            # backward graph task and called after all the backward
            # calls are completed.
            if self._is_root:
                self._queue_wait_for_post_backward()

<<<<<<< HEAD
            if self._pre_backward_hook_has_run:
                return  # only run once (from multiple outputs or multiple forward passes)
            self._pre_backward_hook_has_run = True

            # Start of a backward pass.
            self.assert_state([TrainingState.IDLE, TrainingState.BACKWARD_PRE])
            self.training_state = TrainingState.BACKWARD_PRE

            # All-gather full parameters.
            if self.reshard_after_forward or self.ssd_offload:
=======
            # All-gather full parameters or switching to the full params.
            #
            # This needs to be done on every pre_backward hook, even within the same
            # iteration (i.e. for checkpointed, multiple forward pass modules). This is
            # because after the forward pass (i.e. in checkpoint inner graph), we always
            # switch to fp32_shard in the ``forward`` function.
            #
            # We used to do this only after the ``self._pre_backward_hook_has_run``
            # boolean guard below, which is incorrect. It worked in pytorch < 1.9 for
            # some unknown reason, but pytorch 1.10 nightly exposed this bug.
            #
            # Note, both ``self._rebuild_full_params`` and ``self._use_full_params`` are
            # idempotent.  So in case they are called unnecessarily, they don't incur much
            # overhead.
            if self.reshard_after_forward:
>>>>>>> 180c9197
                self._rebuild_full_params()
            else:
                self._use_full_params()

            # Only run the ``self._prep_grads_for_backward`` once per iteration (i.e. in case
            # it is multiple outputs or multiple forward passes).
            if not self._pre_backward_hook_has_run:
                self._pre_backward_hook_has_run = True
                # Start of a backward pass for the first time in an iteration.
                self.assert_state([TrainingState.IDLE, TrainingState.BACKWARD_PRE])
                # Prepare p.grad so that it is in the right shape, device, accumulated values, etc.
                self._prep_grads_for_backward()

            # Transition to BACKWARD_PRE state if currently IDLE. We can transition from BACKWARD_POST
            # to IDLE when FSDP is within activation checkpointing and called multiple times, due to the
            # extra forward pass for re-computation.
            if self.training_state == TrainingState.IDLE:
                self.training_state = TrainingState.BACKWARD_PRE
            self.assert_state([TrainingState.BACKWARD_PRE, TrainingState.BACKWARD_POST])

        def _register_hook(t: torch.Tensor) -> torch.Tensor:
            if t.requires_grad:
                t.register_hook(_pre_backward_hook)
            return t

        # Attach hooks to Tensor outputs.
        outputs = apply_to_tensors(_register_hook, outputs)

        return outputs

    def _register_post_backward_hooks(self) -> None:
        """
        Register backward hooks to reshard params and reduce-scatter grads.

        This is called during forward pass. The goal is to attach a hook
        on each of the parameter's gradient generating function (``grad_acc``
        below) so that the hook is called *after* all gradients for that
        param are computed.

        Goals:

        1. We want the hook to fire once and only once *after* all gradients
        are accumulated for a param.
        2. If it fires more than once, we end up incorrectly shard the grad
        multiple times. (could lead to dimension too small)
        3. If it fires once but too early or doesn't fire, we leave gradients
        unsharded. (could lead to dimension too large)

        Due to multiple-pass forward, this function can be called on
        the same parameter multiple times in a single forward pass. If we register
        the hook multiple time, we end up getting called multiple times. We
        could try to get a new hook every time and delete the previous one
        registered. However, due to *unknown reason* (I have debugged it for
        a long time!), in mixed precision mode, we get two different ``grad_acc``
        objects below during different calls of this function (in the same
        forward pass). If we keep the last one, the hook end up firing too
        early. In full precision mode, we luckily get the *same* ``grad_acc``
        object, so deleting and re-registering still ensured the hook fire
        once after all gradients are generated.

        Empirically, keep the first hook register per forward pass seems to
        work the best. We do need to remove the hook at the end of the
        backward pass. Otherwise, the next forward pass will not register
        a new hook, which is needed for a new forward pass.
        """
        if not torch.is_grad_enabled():
            return  # don't register grad hooks if grad isn't enabled
        for p in self.params:
            if p.requires_grad:
                if hasattr(p, "_shard_bwd_hook"):
                    continue
                # Register a hook on the first call, empirically, autograd
                # fires it at the end for this param, which makes sense.
                p_tmp = p.expand_as(p)  # Get a grad_fn on p_tmp.
                assert p_tmp.grad_fn is not None
                grad_acc = p_tmp.grad_fn.next_functions[0][0]  # Gets its GradAccumulation object.
                handle = grad_acc.register_hook(functools.partial(self._post_backward_hook, p))
                p._shard_bwd_hook = (grad_acc, handle)

    @torch.no_grad()
    def _post_backward_hook(self, param: Parameter, *unused: Any) -> None:
        """
        At the start of :func:`_post_backward_hook`, ``param.grad`` contains the
        full gradient for the local batch. The reduce-scatter op will replace
        ``param.grad`` with a single shard of the summed gradient across all
        GPUs. This shard will align with the current GPU rank. For example::

            before reduce_scatter:
                param.grad (GPU #0): [1, 2, 3, 4]
                param.grad (GPU #1): [5, 6, 7, 8]

            after reduce_scatter:
                param.grad (GPU #0): [6, 8]    # 1+5, 2+6
                param.grad (GPU #1): [10, 12]  # 3+7, 4+8

        The local GPU's ``optim.step`` is responsible for updating a single
        shard of params, also corresponding to the current GPU's rank. This
        alignment is created by :func:`_shard_parameters_`, which ensures that
        the local optimizer only sees the relevant parameter shard.
        """
        # First hook callback will see PRE state. If we have multiple params,
        # then subsequent hook callbacks will see POST state.
        self.assert_state([TrainingState.BACKWARD_PRE, TrainingState.BACKWARD_POST])
        self.training_state = TrainingState.BACKWARD_POST
        if param.grad is None:
            return

        if param.grad.requires_grad:
            raise RuntimeError("FSDP only works with gradients that don't require gradients")

        if self._require_backward_grad_sync or self.reshard_after_forward:
            # Free full params. As a special case, we don't free the full params
            # when in a ``no_sync`` context (as inversely indicated by
            # ``self._require_backward_grad_sync``), since the params will not
            # get updated before the next forward. This saves networking
            # bandwidth but uses more GPU memory.
            self._free_full_params([param])

        if self.mixed_precision:
            # This is a no-op if reshard_after_forward is True, since we already
            # free the param shard when rebuilding the full params in the
            # pre_backward_hook.
            self._free_fp16_param_shard([param])

        # Switch to FP32 shard after backward.
        self._use_fp32_param_shard([param])

        if not self._require_backward_grad_sync:
            if self.ssd_offload:
                # we still need to update the params
                self.ssd_buffer.to_disk()
                # Free storage of the fp32 shard
                for p, handle in zip(self.params, self.ssd_buffer.get_tensors()):
                    p = handle
            return

        # Wait for all work in the current stream to finish, then start the
        # reductions in post_backward stream.
        self._streams["post_backward"].wait_stream(torch.cuda.current_stream())
        with torch.cuda.stream(self._streams["post_backward"]):
            orig_grad_data = param.grad.data

            if self.mixed_precision and self.fp32_reduce_scatter:
                # Cast grad to FP32.
                param.grad.data = param.grad.data.to(param.dtype)

            if self.gradient_predivide_factor > 1:
                # Average grad by world_size for consistency with PyTorch DDP.
                param.grad.data.div_(self.gradient_predivide_factor)

            if param._is_sharded:
                assert self._reducer is not None
                # Save the unsharded grad for reduction. We will asynchronously accumulate the reduced gradient into
                # param._saved_grad_shard. If this FSDP module was called multiple times it's possible that multiple
                # gradient reductions will happen in an undefined order. But addition commutes, so this order doesn't
                # matter, neglecting rounding.
                grad = param.grad.data
                # Clear grad on the tensor, so any repeated gradient computations do not interfere with this reduction.
                #
                # The effect on memory consumption is not usually significant. No extra memory is allocated if this
                # module is called only once, reduction happens quickly, or the tensor is bucketed. If the module is
                # called multiple times, and the backwards pass runs far enough ahead of the `post_backward` stream,
                # then we can end up with multiple unsharded gradients allocated and queued for reduction.
                #
                # We could guard against this by using CUDA events (see record_event, wait_event in torch.cuda.Stream).
                # This ensures the `default` stream will wait for the `post_backward` stream to complete the last
                # reduction for this module, before scheduling additional reduction work. Then at most there are two
                # unsharded gradients allocated; one for a pending reduction, and one for gradient computation.
                param.grad = None
                callback_fn = functools.partial(self._post_reduction_hook, param)
                grad_chunks = chunk_and_pad(grad, self.world_size)
                self._reducer.reduce_scatter_async(grad_chunks, group=self.process_group, callback_fn=callback_fn)
            else:
                # Currently the only way for _is_sharded to be False is if
                # world_size == 1. This could be relaxed in the future, in which
                # case grads should be all-reduced here.
                assert self.world_size == 1
                self._post_reduction_hook(param, param.grad.data)

            if self.ssd_offload:
                for p, handle in zip(self.params, self.ssd_buffer.get_tensors()):
                    p = handle

            # After _post_backward_hook returns, orig_grad_data will eventually
            # go out of scope, at which point it could otherwise be freed for
            # further reuse by the main stream while the div/reduce_scatter/copy
            # are underway in the post_backward stream. See:
            # github.com/NVIDIA/apex/blob/master/apex/parallel/distributed.py
            orig_grad_data.record_stream(self._streams["post_backward"])

    def _post_reduction_hook(self, param: Parameter, reduced_grad: torch.Tensor) -> None:
        """Hook to call on each param after the reduce-scatter."""
        assert torch.cuda.current_stream() == self._streams["post_backward"]
        self.assert_state(TrainingState.BACKWARD_POST)
        if self.gradient_postdivide_factor > 1:
            # Average grad by world_size for consistency with PyTorch DDP.
            reduced_grad.data.div_(self.gradient_postdivide_factor)
        # Cast grad to param's dtype (typically FP32). Note: we do this
        # before the move_grads_to_cpu step so that this entire hook remains
        # non-blocking. The downside is a bit more D2H transfer in that case.
        if self.mixed_precision:
            orig_param_grad_data = reduced_grad.data
            reduced_grad.data = reduced_grad.data.to(dtype=param.data.dtype)
            # Don't let this memory get reused until after the transfer.
            orig_param_grad_data.record_stream(torch.cuda.current_stream())

        if param._is_sharded:
            # Accumulate into the gradient shard.
            if getattr(param, "_saved_grad_shard", None) is None:
                param._saved_grad_shard = reduced_grad.data
            else:
                assert (
                    param._saved_grad_shard.shape == reduced_grad.shape
                ), f"{param._saved_grad_shard.shape} vs {reduced_grad.shape}"
                param._saved_grad_shard.data += reduced_grad.data
            reduced_grad = param._saved_grad_shard.data

        # Optionally move gradients to CPU, typically used if one is running the optimizer on the CPU. Once the full
        # backwards pass completes, we will set `.grad` to the CPU copy.
        if self.move_grads_to_cpu:
            param._cpu_grad.copy_(reduced_grad.data, non_blocking=True)
            # Don't let this memory get reused until after the transfer.
            reduced_grad.data.record_stream(torch.cuda.current_stream())

    def _queue_wait_for_post_backward(self) -> None:
        """Try to queue a `wait_for_post_backward` callback.

        Only called on root and only queue one callback at the beginning of
        outer most backward.
        """
        assert self._is_root
        if not self._post_backward_callback_queued:
            self.assert_state([TrainingState.IDLE])
            self._post_backward_callback_queued = True
            Variable._execution_engine.queue_callback(self._wait_for_post_backward)

    @torch.no_grad()
    def _wait_for_post_backward(self) -> None:
        """Wait for post-backward to finish. Only called on root instance."""
        assert self._is_root
        # Check if the root module has params and if any of them has
        # the `requires_grad` field set. If `requires_grad=False` for
        # all the params, the post_backward hook will not fire and the
        # state will remain in `TrainingState.BACKWARD_PRE`.
        if any([p.requires_grad for p in self.params]):
            self.assert_state(TrainingState.BACKWARD_POST)
        else:
            self.assert_state(TrainingState.BACKWARD_PRE)

        if self._require_backward_grad_sync:
            # Flush any unreduced buckets in the post_backward stream.
            with torch.cuda.stream(self._streams["post_backward"]):
                assert self._reducer is not None
                self._reducer.flush()
            torch.cuda.current_stream().wait_stream(self._streams["post_backward"])
            if self.move_grads_to_cpu:
                # Wait for the non-blocking GPU -> CPU grad transfers to finish.
                torch.cuda.current_stream().synchronize()

        # A backward pass is done, clean up below.

        # Free reducer buffers.
        if self._reducer is not None:
            self._reducer.teardown()

        def _finalize_parameters(fsdp_module: FullyShardedDataParallel) -> None:
            """Helper used below on all fsdp modules."""
            for p in fsdp_module.params:
                if not p.requires_grad:
                    continue
                if hasattr(p, "_shard_bwd_hook"):
                    assert len(p._shard_bwd_hook) == 2, len(p._shard_bwd_hook)
                    p._shard_bwd_hook[1].remove()
                    delattr(p, "_shard_bwd_hook")

                # Leave the gradient accumulation state as-is if not synchronizing this pass. This ensures p.grad
                # remains the unsharded gradient accumulated from prior no-sync passes, and p._saved_grad_shard
                # remains the sharded gradient from the last synchronized pass. This also allows interleaved no-sync and
                # sync passes, if desired.
                if not self._require_backward_grad_sync:
                    continue

                # Parameter and gradient devices must match.
                if hasattr(p, "_cpu_grad"):
                    assert p.device == torch.device("cpu")
                    p.grad = p._cpu_grad
                elif hasattr(p, "_saved_grad_shard"):
                    assert p.device == p._saved_grad_shard.device
                    p.grad = p._saved_grad_shard

                if hasattr(p, "_saved_grad_shard"):
                    delattr(p, "_saved_grad_shard")

        # Update root and nested FSDP's hooks and flags.
        for m in self.modules():  # includes self
            if isinstance(m, FullyShardedDataParallel):
                _finalize_parameters(m)
                m._pre_backward_hook_has_run = False
                if any(p.requires_grad for p in m.parameters()):
                    # Check if the module has params and if any of them has
                    # the `requires_grad` field set. If `requires_grad=False` for
                    # all the params, the post_backward hook will not fire and the
                    # state will remain in `TrainingState.BACKWARD_PRE`.
                    # if any([p.requires_grad for p in m.params]):
                    #     m.assert_state(TrainingState.BACKWARD_POST)
                    # else:
                    #     m.assert_state(TrainingState.BACKWARD_PRE)
                    pass
                else:
                    # When `m` and its children has no params or has params but
                    # none with `requires_grad==True`, there are two cases:
                    # 1. output tensors are `requires_grad==True`. In this case,
                    # pre-backward hook is still registered, so it is in BACKWARD_PRE state.
                    # 2. output tensors are `requires_grad==False`. In this case,
                    # pre-backward hook is not registered, so it is in IDLE state.
                    m.assert_state([TrainingState.BACKWARD_PRE, TrainingState.IDLE])
                m.training_state = TrainingState.IDLE

                if m._is_root:
                    # reset this flag for cases like "one forward pass + multiple backward passes"
                    self._post_backward_callback_queued = False

    @torch.no_grad()
    def _rebuild_full_params(self, force_full_precision: bool = False) -> Optional[List[Tuple[torch.Tensor, bool]]]:
        """
        Gather all shards of params.

        Note, this is idempotent if full params are already gathered. Callers
        assume the idempotency. So please keep it that way.

        Args:
            force_full_precision (bool, Optional): by default params will be gathered
                in ``compute_dtype`` (e.g., FP16), unless *force_full_precision* is
                ``True``, in which case they will be gathered in full precision
                (e.g., FP32), possibly in fresh storage. The parameter that's being
                rebuilt will end up in full precision as well.

        Returns:
            A list of tuples, where the first element is the full-sized param
            and the second element is a bool indicating if it's safe for the
            caller to free the full-sized param. This will be ``None`` if
            ``force_full_precision=False`` and the full params are already gathered.
        """
        output_tensors: List[Tuple[torch.Tensor, bool]] = []

        def update_p_data(custom_output_tensor: Optional[torch.Tensor] = None) -> None:
            """
            Helper function to update p.data pointer.

            Args:
                custom_output_tensor (torch.Tensor, Optional): if not None, this
                tensor contains the data we just gathered.
            """
            if custom_output_tensor is not None:
                assert p._is_sharded
                p.data = custom_output_tensor
                output_tensors.append((p.data, True))
            elif not p._is_sharded:
                if self.mixed_precision and not force_full_precision:
                    assert p._fp16_shard is not None
                    p.data = p._fp16_shard
                    output_tensors.append((p.data, True))
                else:
                    # Here p.data == p._fp32_shard, so it's not safe to free.
                    output_tensors.append((p.data, False))
            else:
                p.data = p._full_param_padded
                output_tensors.append((p.data, True))
            # Trim any padding and reshape to match original size.
            p.data = p.data[: p._orig_size.numel()].view(p._orig_size)

        if self.ssd_offload:
            # TODO(anj): we have a similar check elsewhere. Should we do this automatically?
            self.ssd_buffer.from_disk(self.buffer_size)

            # The params are on disk and need to be moved to the CPU.
            for p, handle in zip(self.params, self.ssd_buffer.get_tensors()):
                p._fp32_shard = handle.get_tensor().view(p._shard_size)
                # TODO(anjs): make this similar to mixed precision
                p._fp32_shard = p._fp32_shard.cuda()
                p.data = p._fp32_shard

        # Early exit if we already have full params and don't need full precision.
        if self.has_full_params and not force_full_precision:
            for p in self.params:
                update_p_data()
            return output_tensors

        self.has_full_params = True
        with torch.cuda.stream(self._streams["all_gather"]):

            if self.mixed_precision and not force_full_precision:
                self._cast_fp32_param_shards_to_fp16()

            for p in self.params:
                if not p._is_sharded:  # e.g., when world_size == 1
                    update_p_data()
                else:
                    # If self.move_params_to_cpu and force_full_precision, we need to cast
                    # the FP32 CPU param to CUDA for the all-gather.
                    p_data = p.data.to(p._full_param_padded.device, non_blocking=True)

                    p_size = p._full_param_padded.size()
                    assert p_size.numel() % self.world_size == 0
                    if self.mixed_precision and force_full_precision:
                        # Allocate fresh tensor in full precision since we are in
                        # mixed precision and full precision rebuild is asked.
                        output_tensor = p_data.new_zeros(p_size)
                    else:
                        if p._full_param_padded.storage().size() != p_size.numel():
                            # Allocate based on full size from all shards.
                            alloc_storage_(p._full_param_padded, size=p_size)
                        output_tensor = p._full_param_padded

                    # Fill output_tensor with (p.data for each shard in self.world_size)
                    if hasattr(dist, "_all_gather_base") and enable_nccl_base_collectives:
                        # New version of PyTorch has all_gather_base, which is faster than chunk and then all_gather.
                        dist._all_gather_base(output_tensor, p_data, group=self.process_group)
                    else:
                        chunks = list(output_tensor.chunk(self.world_size))
                        dist.all_gather(chunks, p_data, group=self.process_group)

                    # Set p.data = output_tensor (with padding trimmed)
                    update_p_data(output_tensor)

                    if self.mixed_precision and not force_full_precision:
                        self._free_fp16_param_shard([p])
        torch.cuda.current_stream().wait_stream(self._streams["all_gather"])
        return output_tensors

    @torch.no_grad()
    def _use_full_params(self) -> None:
        """
        Switch p.data pointers to use the full params.

        Note: this assumes full params are already gathered.

        Note: this might be called after full_params is already in used. So please
              make sure it is idempotent in that case.
        """
        assert self.has_full_params
        for p in self.params:
            if not p._is_sharded:
                if self.mixed_precision:
                    assert p._fp16_shard is not None
                    assert p._fp16_shard.storage().size() != 0
                    p.data = p._fp16_shard
            else:
                assert p._full_param_padded.storage().size() != 0
                p.data = p._full_param_padded[: p._orig_size.numel()].view(p._orig_size)

    @torch.no_grad()
    def _prep_grads_for_backward(self) -> None:
        """ Make sure p.grad is correctly prepared for the backward with
            right shape, device, accumulated values, etc.
        """
        for p in self.params:
            if p.grad is not None:
                if p.grad.device != p.data.device:
                    p.grad = None
                elif p.grad.size() == p._orig_size:
                    # This is gradient accumulation with no_sync context.
                    pass
                elif p.grad.size() == p._fp32_shard.shape:
                    # This is gradient accumulation without no_sync context.
                    # We save the grad shard and set p.grad to None for this backward pass.
                    # We will accumulate after this pass's grad is generated and reduced and
                    # sharded.
                    p._saved_grad_shard = p.grad.data
                    p.grad = None
                else:
                    raise AssertionError(f"unexpected grad shape: {p.grad.size()}")

    @torch.no_grad()
    def _free_full_params(self, params: Optional[List[Parameter]] = None) -> None:
        """Free up storage for full parameters."""
        if params is None:
            params = self.params
        self.has_full_params = False
        current_stream = torch.cuda.current_stream()
        for p in params:
            if not p._is_sharded:  # e.g., world_size == 1
                if self.mixed_precision:
                    self._free_fp16_param_shard([p])
                continue
            # Don't let PyTorch reuse this memory until all work in the current
            # stream is complete.
            p._full_param_padded.record_stream(current_stream)
            # There may be external references to the Tensor Storage that we
            # can't modify, such as references that are created by
            # ctx.save_for_backward in the forward pass. Thus when we
            # unshard parameters, we should reuse the original Tensor
            # Storage object and unshard it in-place. For now, just resize
            # the Storage to 0 to save memory.
            free_storage_(p._full_param_padded)

    def local_metadata_dict(self) -> Dict[str, Any]:
        """
        Get the information needed to reconstruct the model from shards offline.

        See the `consolidate_shard_weights` method below.
        """
        param_metadata = []
        for path, m in self.named_modules():
            if isinstance(m, FullyShardedDataParallel):
                metadata: Dict[str, Any] = {}
                metadata["fsdp_path"] = _clean_path(path)
                metadata["params"] = {}

                metadata["no_broadcast_optim_state"] = m.no_broadcast_optim_state
                shared_param_info = []
                for (mpath_dst, mpath_src, _, src_name, _, dst_name) in m._shared_param_infos:
                    src_param_path = _clean_path(mpath_src + "." + src_name if mpath_src else src_name)
                    dst_param_path = _clean_path(mpath_dst + "." + dst_name if mpath_dst else dst_name)
                    shared_param_info.append((src_param_path, dst_param_path))
                metadata["shared_param_info"] = shared_param_info

                for i, p in enumerate(m.params):
                    if i < m._num_flatten_params:
                        backing_param_name = m.module.flat_param_names[i]
                        names, shapes, numels = m.module.metadata(i)
                    else:
                        assert len(m._param_name_groups[i]) == 1
                        backing_param_name = m._param_name_groups[i][0]
                        names = [backing_param_name]
                        shapes = [p._orig_size]
                        numels = [p._orig_size.numel()]
                    backing_param_name = _clean_path(backing_param_name)
                    metadata["params"][backing_param_name] = {
                        "names": [_clean_path(n) for n in names],  # A list of str.
                        "shapes": shapes,  # A list of torch.Size.
                        "numels": numels,  # A list of int.
                        "padding": m.numel_padded_per_param[i],  # An int for padding added to the backing parameter.
                    }
                param_metadata.append(metadata)

        buffer_names = [_clean_path(buffer_name) for buffer_name, _ in self.named_buffers(recurse=True)]
        return dict(param_metadata=param_metadata, buffer_names=buffer_names)

    @staticmethod
    def consolidate_shard_weights(
        shard_weights: List[Dict[str, torch.Tensor]],
        shard_metadata: List[Dict[str, Any]],
        with_module_buffers: bool = True,
        strict: bool = True,
    ) -> Dict[str, torch.Tensor]:
        """
        Given a list of weights and meta data associated to N shards, reconstruct
        the weights of an equivalent consolidated (non-sharded) state dict.

        Module parameters are consolidated using the shard metadata.

        Module buffers are taken from shard 0: this assumes that module buffers
        are either synchronized or that the shard 0 value is valid for all shards.
        If this behavior is not correct for your module (for instance if buffers
        needs to be all-reduced instead), you can disable it with `with_module_buffers=False`.

        This method is used to re-assemble checkpoints of shards without
        having to instantiate FSDP wrappers with the world size (i.e. large
        number of GPUs) originally used to save the shards.

        Args:
            shard_weights (List[Dict[str, torch.Tensor]]):
                List of dictionaries that contains sharded weights from
                each rank.
            shard_metadata (List[Dict[str, Any]]):
                List of dictionaries that contains metadata from each shard.
                See `local_metadata_dict` above.
            with_module_buffers (bool):
                If shard 0's buffer should be returned in the consolidated
                weight dict.
                Default: True.
            strict (bool):
                allow incomplete shard weights. if True, every key in the metadata must be present in the weights.

        """
        if len(shard_weights) != len(shard_metadata) or not len(shard_weights):
            raise ValueError("Require metadata for each shard and non-empty shards")

        consolidated_weights = {}
        original_world_size = len(shard_weights)

        # For every FSDP instance.
        for fsdp_obj_idx, metadata in enumerate(shard_metadata[0]["param_metadata"]):
            fsdp_path = metadata["fsdp_path"]
            params = metadata["params"]
            # For every this-FSDP-owned param, flattened or not.
            for backing_param_name, v in params.items():
                in_state_dict_key = ".".join([fsdp_path, backing_param_name]) if fsdp_path else backing_param_name
                # Get full param back with pad removed.
                if in_state_dict_key not in shard_weights[0] and (not strict):
                    continue
                shards = []
                for rank in range(original_world_size):
                    shard = shard_weights[rank][in_state_dict_key]
                    pad = shard_metadata[rank]["param_metadata"][fsdp_obj_idx]["params"][backing_param_name]["padding"]
                    shards.append(_unpad(shard, pad))
                    if metadata["no_broadcast_optim_state"]:
                        break
                full_param = torch.cat(shards, dim=0)
                # (Potentially), split the full param and create original params.
                names, shapes, numels, _ = v.values()
                assert sum(numels) == full_param.size(0)
                for n, t, s in zip(names, full_param.split(numels), shapes):
                    out_state_dict_key = ".".join([fsdp_path, n]) if fsdp_path else n
                    consolidated_weights[out_state_dict_key] = t.view(s)

        # copy shared parameters
        for src_path, dest_path in metadata["shared_param_info"]:
            consolidated_weights[dest_path] = consolidated_weights[src_path]

        # Deal with the buffers, which are not parameters and are not sharded by FSDP
        # and therefore are replicated among the different shards.
        # We take the values of the first shard (this assumes that there is some form
        # of synchronization between shards or that all shards buffers are equivalent).
        if with_module_buffers:
            for buffer_name in shard_metadata[0]["buffer_names"]:
                if buffer_name not in shard_weights[0] and (not strict):
                    continue
                consolidated_weights[buffer_name] = shard_weights[0][buffer_name]

        return consolidated_weights

    @torch.no_grad()
    def _use_fp32_param_shard(self, params: Optional[List[Parameter]] = None) -> None:
        """Use FP32 shard for a list of params."""
        if params is None:
            params = self.params
        for p in params:
            p.data = p._fp32_shard

    @torch.no_grad()
    def _cast_fp32_param_shards_to_fp16(self, params: Optional[List[Parameter]] = None) -> None:
        """Cast FP32 param shard to FP16 for a list of params."""
        if params is None:
            params = self.params
        with torch.cuda.stream(self._streams["fp32_to_fp16"]):
            for p in params:
                assert p._fp16_shard is not None
                alloc_storage_(p._fp16_shard, size=p._fp32_shard.size())
                p._fp16_shard.copy_(
                    # If cpu_offload is True, this will be non-blocking because
                    # _fp32_shard is pinned, otherwise it's a no-op.
                    p._fp32_shard.to(p._fp16_shard.device, non_blocking=True)
                )
                p.data = p._fp16_shard
        torch.cuda.current_stream().wait_stream(self._streams["fp32_to_fp16"])

    @torch.no_grad()
    def _free_fp16_param_shard(self, params: Optional[List[Parameter]] = None) -> None:
        """Free storage for FP16 shards for a list of params."""
        if params is None:
            params = self.params
        current_stream = torch.cuda.current_stream()
        for p in params:
            if p._fp16_shard is not None:
                # _fp16_shard is allocated in "fp32_to_fp16" stream, so we can't
                # free it until the work in the current stream completes.
                p._fp16_shard.record_stream(current_stream)
                free_storage_(p._fp16_shard)

    def assert_state(self, state: Union[TrainingState, List[TrainingState]]) -> None:
        """Assert we are in the given state."""
        # Since assert can be turned off and this error checking
        # is really important, we use explicit error checking
        # and raise a ValueError if needed.
        if isinstance(state, TrainingState):
            state = [state]
        if self.training_state not in state:
            msg = f"expected to be in states {state} but current state " f"is {self.training_state}"
            # In case we are failing in the context of autograd hook, asserting
            # may not generate useful msg. So, let's print it to be sure.
            if self.rank == 0:
                print(f"Asserting FSDP instance is: {self}")
                print(f"ERROR: {msg}")
                traceback.print_stack()
            raise ValueError(msg)

    def _broadcast_pad_info_to_r0(self) -> List[List[List[int]]]:
        """Collect [x.numel_padded_per_param for x in self._fsdp_instances] from each rank."""
        world_pad_info: List[List[List[int]]] = []  # this will contain values from the whole world.
        my_pad_info: List[List[int]] = [cast(List[int], m.numel_padded_per_param) for m in self._fsdp_instances]
        for rank in range(self.world_size):
            if rank == self.rank:
                pad_info = my_pad_info
            else:
                pad_info = [[0]] * len(my_pad_info)
            dist.broadcast_object_list(pad_info, src=rank, group=self.process_group)
            if self.rank == 0:
                world_pad_info.append(pad_info)
        return world_pad_info

    def _gather_optim_state(
        self, sd_state: Dict[int, Dict[str, Any]]
    ) -> Tuple[Dict[int, Dict[str, List]], Dict[int, Dict[str, List]]]:
        """For each value in state[i], if the value is a tensor, collect it from the world. Else use rank 0's entry."""
        gathered_state: Dict[int, Dict[str, List[Any]]] = {}
        singleton_state: Dict[int, Dict[str, List[Any]]] = {}  # Dimensionless tensor
        for k, v in sd_state.items():
            gathered_state[k] = {}
            singleton_state[k] = {}
            desired_buffer_size = self._fsdp_instances[k].flat_param._full_param_padded.size()  # type: ignore
            buffer = None  # for sharded tensors
            singleton_buffer = None  # for singleton tensors
            for buffer_name, t in v.items():
                if torch.is_tensor(t):
                    t = t.to(self.compute_device)

                if ou.is_singleton_tensor(t):
                    if singleton_buffer is None:
                        singleton_buffer = list(t.new_zeros(self.world_size).chunk(self.world_size))
                    dist.all_gather(singleton_buffer, t, group=self.process_group)
                    if self.rank == 0:
                        singleton_state[k][buffer_name] = [x.cpu().squeeze() for x in singleton_buffer]
                        assert ou.is_singleton_tensor(singleton_state[k][buffer_name][0])
                elif torch.is_tensor(t):
                    if buffer is None:
                        buffer = list(t.new_zeros(*desired_buffer_size).chunk(self.world_size))
                    dist.all_gather(buffer, t, group=self.process_group)
                    if self.rank == 0:
                        gathered_state[k][buffer_name] = [x.cpu() for x in buffer]
                elif self.rank == 0:  # Add non tensor state
                    gathered_state[k][buffer_name] = [t]

        return gathered_state, singleton_state

    def gather_full_optim_state_dict(self, optim: torch.optim.Optimizer, **ignored: Dict) -> Optional[Dict[str, Any]]:
        """Return the last known global optimizer state. The returned state is compatible with Pytorch, in that the
        sharded properties are not exposed. Multiple parameter groups are not yet supported.

        This should be called only on the root FSDP instance.
        Nested FSDP instances are supported as long as they have the same world_size as the parent or world_size=1.

        Args:
            optim (Optimizer): an optimizer instance for this FSDP rank. Its state_dict is
                        used in the consolidation. However, its state is not modified.

        Returns:

            * A dict with four entries (On rank zero, other workers return ``None``)
                * state - a dict holding gathered optimization state, 1 entry per unflat parameter
                * param_groups - a dict containing the 1 parameter group
                * param_id_map - global (unflat) to local (flat) id mapping
                * uncollected_local_ids - keys in the state dict that were not broadcast

        """
        if not self.flatten_parameters:
            raise NotImplementedError("optim state dict requires flatten_parameters=True")

        self._lazy_init()
        sd = self._remove_uncollectable_params_from_optim_state_dict(optim.state_dict())
        assert set(sd.keys()) == {"param_groups", "state"}, f'{set(sd.keys())} != {"param_groups", "state"}'
        assert len(sd["param_groups"]) == 1, "Param groups are not supported"
        # We use all_gather to consolidate OSD['state'] and broadcast to consolidate the other keys (like param_groups)
        state, singleton_state = self._gather_optim_state(sd.pop("state"))
        pad_info = self._broadcast_pad_info_to_r0()
        if self.rank != 0:
            return None
        # Unify the shard states by concatenating tensors and unflattening params
        new_state_dict = ou.build_unflat_state_dict(
            self._fsdp_instances, pad_info, state, singleton_state, self.uncollected_opt_state, sd["param_groups"]
        )
        self.uncollected_opt_state = {}
        assert "uncollected_local_ids" in new_state_dict
        return new_state_dict

    @property
    def _fsdp_instances(self) -> List[nn.Module]:
        """Returns all fsdp modules in self.modules() including self."""
        return [m for m in self.modules() if isinstance(m, FullyShardedDataParallel)]

    def _remove_uncollectable_params_from_optim_state_dict(self, osd: Dict) -> Dict:
        uncollected_ids = [i for i, m in enumerate(self._fsdp_instances) if m.no_broadcast_optim_state]
        new_dct = {"state": {k: v for k, v in osd["state"].items() if k not in uncollected_ids}}
        if self.rank == 0:
            # Save placeholders for uncollected opt state to keep the same unflat OSD format, and move them to CPU.
            self.uncollected_opt_state = {
                k: recursive_copy_to_device(v, non_blocking=False, device=torch.device("cpu"))
                for k, v in osd["state"].items()
                if k in uncollected_ids
            }

        pg = copy.deepcopy(osd["param_groups"])
        new_dct["param_groups"] = pg
        return new_dct

    def get_shard_from_optim_state_dict(self, full_optim_state_dict: Dict[str, Any]) -> Dict[str, Any]:
        """Get the portion of the optimizer state dict associated with the shard

        This can be used to get the right sharded optimizer state to be loaded
        into the sharded optimizer for this FSDP rank.

        Args:
            full_optim_state_dict (dict): consolidated optimizer state returned by ``gather_full_optim_state``, or loaded from a checkpoint.

        Returns:
            (dict): a shard of the optimizer state.
        """
        # Assert nesting is the same as it was at save time
        instance_list = self._fsdp_instances
        ou.check_param_counts_before_sharding(full_optim_state_dict, len(instance_list))
        ids_not_to_shard = copy.deepcopy(full_optim_state_dict["uncollected_local_ids"])
        if self.flatten_parameters:
            full_optim_state_dict = ou.flatten_optim_state_dict(full_optim_state_dict)
            assert len(full_optim_state_dict["state"]) in (
                0,
                len(instance_list),
            ), f'{len(full_optim_state_dict["state"])}, {len(instance_list)}'

        # get the portion of dict associated with the shard, in place
        for id, s in full_optim_state_dict["state"].items():
            for k, v in s.items():
                if torch.is_tensor(v) and id not in ids_not_to_shard:
                    v_shard, _ = self._get_shard(v)
                elif isinstance(v, list) and ou.is_singleton_tensor(v[0]):
                    # if we are resuming on larger world size, take first entry
                    v_shard = v[0] if self.rank >= len(v) else v[self.rank]
                    assert ou.is_singleton_tensor(v_shard)
                else:
                    v_shard = v  # don't shard entries that are not tensors
                full_optim_state_dict["state"][id][k] = v_shard

        return full_optim_state_dict

    def _print_r0(self, msg: str, restart: bool = False) -> None:
        """Debugging utility to print memory usage stats nicely on rank 0"""
        if restart:
            self._tstart = time.time()
        if self.rank == 0:
            gb_denom = 1024 ** 3
            logging.info(
                f"{msg} cur={torch.cuda.memory_allocated()/gb_denom: .4f} GB, max={torch.cuda.max_memory_allocated()/gb_denom: .4f} GB, t={time.time()-self._tstart: .1f}"
            )

    # Note: This property will be deprecated in an upcoming release in favor of `move_params_to_cpu`.
    @property
    def cpu_offload(self) -> bool:
        return self.move_params_to_cpu


def _get_default_cuda_device(module: nn.Module) -> torch.device:
    """Try to infer CUDA device from module parameters."""
    try:
        compute_device = next(module.parameters()).device
        if compute_device.type == "cuda":
            return compute_device
    except StopIteration:
        pass
    # Fall back to current CUDA device
    return torch.device("cuda")


def cast_floats_to_right_precision(to_fp16: bool, no_grad: bool, *args: Any, **kwargs: Any) -> Tuple[Any, Any]:
    """
    Cast floating point Tensors in *args or **kwargs to FP16 or FP32 if they are not.
    We also retain the requires_grad flag so that casting doesn't affect the autograd graph.
    """

    def fn_fp16(x: torch.Tensor) -> torch.Tensor:
        if x.dtype is torch.float32:
            y = x.half()
            if x.is_leaf:
                y.requires_grad = x.requires_grad
            return y
        return x

    def fn_fp32(x: torch.Tensor) -> torch.Tensor:
        if x.dtype is torch.float16:
            y = x.float()
            if x.is_leaf:
                y.requires_grad = x.requires_grad
            return y
        return x

    fn = fn_fp16 if to_fp16 else fn_fp32
    context = torch.no_grad() if no_grad else contextlib.suppress()
    with context:  # type: ignore
        return apply_to_tensors(fn, args), apply_to_tensors(fn, kwargs)


def free_storage_(data: torch.Tensor) -> None:
    """Free underlying storage of a Tensor."""
    if data.storage().size() > 0:
        # Since we're modifying the Tensor's Storage directly, make sure the Tensor
        # is the sole occupant of the Storage.
        assert data.storage_offset() == 0
        data.storage().resize_(0)


@torch.no_grad()
def alloc_storage_(data: torch.Tensor, size: torch.Size) -> None:
    """Allocate storage for a tensor."""
    if data.storage().size() == size.numel():  # no need to reallocate
        return
    assert data.storage().size() == 0
    data.storage().resize_(size.numel())


def _post_state_dict_hook(
    module: FullyShardedDataParallel, state_dict: "OrderedDict[str, torch.Tensor]", prefix: str, *args: Any
) -> "OrderedDict[str, torch.Tensor]":
    # Assuming we are in a ``summon_full_params()`` context, we need to clone
    # each tensor so that it does not get freed (in-place) when the context
    # exits. At the same time, this hook can be called multiple times
    # recursively, so we need to make sure that we only clone each tensor at
    # most once. Thus we add an attribute on the tensor called "_has_been_cloned"
    # which keeps track of tensors that are no longer at risk of being freed.
    for key in state_dict.keys():
        if not key.startswith(prefix) or getattr(state_dict[key], "_has_been_cloned", False):
            continue
        if state_dict[key].device.type != module.state_dict_device.type:
            state_dict[key] = state_dict[key].to(device=module.state_dict_device)
            state_dict[key]._has_been_cloned = True
        elif module.training_state == TrainingState.SUMMON_FULL_PARAMS:
            # We copy the state_dict since full param will be freed after we
            # exit the ``summon_full_params()`` context.
            state_dict[key] = state_dict[key].clone()
            state_dict[key]._has_been_cloned = True

    # Remove "_fsdp_wrapped_module." prefix
    replace_by_prefix_(state_dict, prefix + "_fsdp_wrapped_module.", prefix)
    return state_dict


def _pre_load_state_dict_hook(
    state_dict: Union[Dict[str, torch.Tensor], "OrderedDict[str, torch.Tensor]"], prefix: str, *args: Any
) -> None:
    replace_by_prefix_(state_dict, prefix, prefix + "_fsdp_wrapped_module.")


def _clean_path(path: str) -> str:
    """ Remove FSDP related wrapper modules from a given state dict key str path. """
    return ".".join([split for split in path.split(".") if split not in {"_fsdp_wrapped_module", "_fpw_module"}])


def _unpad(shard: torch.Tensor, pad: int) -> torch.Tensor:
    if pad > 0:
        shard = shard[:-pad]
    return shard


########################################################################################
# Below are APIs used together with FSDP, but not directly part of FSDP.
########################################################################################


def auto_wrap_bn(
    module: nn.Module,
    single_rank_pg: bool = False,
    process_group: Optional[ProcessGroup] = None,
    fsdp_config: Optional[Dict[str, Any]] = None,
    wrap_it: bool = True,
    assert_on_collision: bool = True,
) -> nn.Module:
    """
    Auto wrap all BatchNorm (BN) instances with a safer FSDP, esp. when convert
    to sync BN is used and the outer FSDP is flattening.

    We put BN in is own full precision, unflatten, single GPU group FSDP.  Note, SyncBNs still have
    a group size == world_size. The input and output for BN are still FP16 in mixed precision mode.
    See ``keep_batchnorm_fp32`` here: https://nvidia.github.io/apex/amp.html

    This needs to be done at each rank, like models being wrapped by FSDP at each rank.

    Args:
        module (nn.Module):
            The model (or part of the model) in which BN to be pre-wrapped.
        single_rank_pg (bool):
            If true, put BNs in a single-rank process group. Default False.
            This might be needed for Apex sync BN support. Still under construction.
        process_group (ProcessGroup):
            Optional process group to be used.
        fsdp_config (Dict):
            Optional fsdp_config to be used.
        wrap_it (bool):
            Whether or not wrap the module after setting the config.
            Default: True
        assert_on_collision (bool):
            Whether or not assert if a wrapper_config already exists on the module.
            Default: True

    Returns:
        Processed module, where BNs are wrapped with a special FSDP instance.
    """
    # Prepare a fsdp_config dict for BNs.
    pg = process_group
    if single_rank_pg:
        # No sharding with this single member group.
        my_rank = dist.get_rank()
        pg = get_process_group_cached(ranks=[my_rank])

    if fsdp_config is None:
        fsdp_config = {
            "process_group": pg,
            "mixed_precision": False,  # Keep the weights in FP32.
            "flatten_parameters": False,  # Do not flatten.
            # Reshard==False is good for performance. When FSDP(checkpoint(FSDP(bn))) is used, this
            # **must** be False because BN's FSDP wrapper's pre-backward callback isn't called
            # within the checkpoint's outer backward when multiple forward passes are used.
            "reshard_after_forward": False,
            # No bucketing or small bucketing should be enough for BNs.
            "bucket_cap_mb": 0,
            # Setting this for SyncBatchNorm. This may have a performance impact. If
            # SyncBatchNorm is used, this can be enabled by passing in the `fsdp_config` argument.
            "force_input_to_fp32": False,
        }

    # Assign the config dict to BNs.
    for m in module.modules():
        if isinstance(m, torch.nn.modules.batchnorm._BatchNorm):
            if assert_on_collision:
                assert not hasattr(
                    m, "wrapper_config"
                ), "Module shouldn't already have a wrapper_config. Is it tagged already by another policy?"
            m.wrapper_config = fsdp_config

    # Wrap it.
    with (
        enable_wrap(config_auto_wrap_policy, wrapper_cls=FullyShardedDataParallel) if wrap_it else contextlib.suppress()
    ):
        return auto_wrap(module)<|MERGE_RESOLUTION|>--- conflicted
+++ resolved
@@ -9,11 +9,8 @@
 import functools
 import logging
 from math import inf
-<<<<<<< HEAD
 from random import randint
-=======
 import os
->>>>>>> 180c9197
 import time
 import traceback
 import typing
@@ -617,13 +614,9 @@
 
             # If world_size is 1, then we all-reduce grads instead of sharding.
             p._orig_size = p.data.size()
-<<<<<<< HEAD
-            if not p._is_sharded:
-=======
 
             if self.world_size == 1:
                 p._is_sharded = False
->>>>>>> 180c9197
                 self.numel_padded_per_param.append(0)
                 if self.ssd_offload:
                     p._shard_size = p.data.size()  # type: ignore
@@ -632,7 +625,6 @@
                 continue
 
             # Replace p.data with the relevant shard.
-<<<<<<< HEAD
             if self.ssd_offload:
                 orig_data = p.data
                 p.data, num_padded = self._get_shard(p.data)
@@ -648,14 +640,6 @@
                 self.numel_padded_per_param.append(num_padded)
                 free_storage_(orig_data)
 
-=======
-            orig_data = p.data
-            p.data, num_padded = self._get_shard(p.data)
-            self.numel_padded_per_param.append(num_padded)
-            free_storage_(orig_data)
-
-            p._is_sharded = True
->>>>>>> 180c9197
         assert len(self.numel_padded_per_param) == len(self.params)
 
         if self.ssd_offload:
@@ -1314,18 +1298,6 @@
             if self._is_root:
                 self._queue_wait_for_post_backward()
 
-<<<<<<< HEAD
-            if self._pre_backward_hook_has_run:
-                return  # only run once (from multiple outputs or multiple forward passes)
-            self._pre_backward_hook_has_run = True
-
-            # Start of a backward pass.
-            self.assert_state([TrainingState.IDLE, TrainingState.BACKWARD_PRE])
-            self.training_state = TrainingState.BACKWARD_PRE
-
-            # All-gather full parameters.
-            if self.reshard_after_forward or self.ssd_offload:
-=======
             # All-gather full parameters or switching to the full params.
             #
             # This needs to be done on every pre_backward hook, even within the same
@@ -1340,8 +1312,7 @@
             # Note, both ``self._rebuild_full_params`` and ``self._use_full_params`` are
             # idempotent.  So in case they are called unnecessarily, they don't incur much
             # overhead.
-            if self.reshard_after_forward:
->>>>>>> 180c9197
+            if self.reshard_after_forward or self.ssd_offload:
                 self._rebuild_full_params()
             else:
                 self._use_full_params()
