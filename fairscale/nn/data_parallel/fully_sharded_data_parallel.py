# Copyright (c) Facebook, Inc. and its affiliates.
#
# This source code is licensed under the BSD license found in the
# LICENSE file in the root directory of this source tree.

import contextlib
import copy
from enum import Enum, auto
import functools
import logging
from math import inf
import time
import traceback
from typing import TYPE_CHECKING, Any, Callable, Dict, Generator, List, NamedTuple, Optional, Set, Tuple, Union

import torch
from torch.autograd import Variable
import torch.distributed as dist
from torch.distributed import ProcessGroup
import torch.nn as nn
from torch.nn import Parameter
import torch.nn.functional as F

from fairscale.nn.misc import FlattenParamsWrapper
from fairscale.nn.wrap import auto_wrap, default_auto_wrap_policy, enable_wrap
from fairscale.utils.containers import apply_to_tensors
from fairscale.utils.parallel import (
    chunk_and_pad,
    enable_pytorch_sync_bn,
    get_process_group_cached,
    validate_process_group,
)
from fairscale.utils.params import broadcast_object, calc_grad_norm, recursive_copy_to_device
from fairscale.utils.reduce_scatter_bucketer import ReduceScatterBucketer
from fairscale.utils.state_dict import replace_by_prefix_

from . import fsdp_optim_utils as ou

if TYPE_CHECKING:
    from collections import OrderedDict  # noqa: F401


class TrainingState(Enum):
    """
    Simple enum to indicate what state FSDP is in. Used for asserting
    to make sure APIs are called in the correct state.

    ..note::

        BACKWARD_PRE and BACKWARD_POST states are used to ensure we
        receives backward hooks in the correct order. It is used to catch
        unexpected order of hooks being called (likely due to our
        hook registration logic or autograd engine logic changes).

    TODO (Min): It would be nice to capture the stepping state as well.
        Maybe we can use the model.zero_grad() call, but not sure if it
        is called if optim.zero_grad() is used instead.
        It would be nice to have clear state transition be explicit like:

        zero_grad -> fwd -> bwd -> optionally accum grad by repeating
        fwd/bwd -> stepping -> loop back to zero_grad
    """

    IDLE = auto()
    FORWARD = auto()
    BACKWARD_PRE = auto()
    BACKWARD_POST = auto()
    SUMMON_FULL_PARAMS = auto()


class FullyShardedDataParallel(nn.Module):
    """
    A wrapper for sharding Module parameters across data parallel workers. This
    is inspired by `Xu et al.`_ as well as the ZeRO Stage 3 from DeepSpeed_.

    .. _`Xu et al.`: https://arxiv.org/abs/2004.13336
    .. _DeepSpeed: https://www.deepspeed.ai/

    Usage::

        import torch
        from fairscale.nn.data_parallel import FullyShardedDataParallel
        torch.cuda.set_device(device_id)
        sharded_module = FullyShardedDataParallel(my_module)
        optim = torch.optim.Adam(sharded_module.parameters(), lr=0.0001)
        x = sharded_module(x, y=3, z=torch.Tensor([1]))
        loss = x.sum()
        loss.backward()
        optim.step()

    It is also possible to shard individual layers separately and have an outer
    wrapper handle any leftover parameters. This can be helpful to further
    reduce GPU memory usage, reduce system memory usage when initializing large
    models and to improve training speed by overlapping the all-gather step
    across the forward pass. For example::

        import torch
        from fairscale.nn.auto_wrap import enable_wrap, auto_wrap
        from fairscale.nn.data_parallel import FullyShardedDataParallel as FSDP
        fsdp_params = dict(wrapper_cls=FSDP, mixed_precision=True, flatten_parameters=True)
        with enable_wrap(**fsdp_params):
            # Wraps layer in FSDP by default if within context
            self.l1 = wrap(torch.nn.Linear(5, 5))
            assert isinstance(self.l1, FSDP)
            # Separately Wraps children modules with more than 1e8 params
            large_tfmr = torch.nn.Transformer(d_model=2048, encoder_layers=12, decoder_layers=12)
            self.l2 = auto_wrap(large_tfmr, min_num_params=1e8)
            assert isinstance(self.l2, FSDP)

    .. warning::

        The optimizer must be initialized *after* the module has been wrapped,
        since FSDP will shard parameters in-place and this will break any
        previously initialized optimizers.

    .. warning::

        If you wrap every parameter inside a nested FSDP and leaving the outer
        FSDP empty without any parameter, checkpointing activation may trigger
        an assert on the backward pass. The solution is to leave some parameters
        to the outer FSDP.

    .. warning::

        If activation checkpointing is used with FSDP, it is strongly encouraged
        to use ``checkpoint_wrapper`` function from FairScale instead of the
        ``checkpoint`` function from PyTorch.

    Args:
        module (nn.Module):
            module to be wrapped with FullyShardedDataParallel.
        process_group (Optional):
            process group for sharding
        reshard_after_forward (bool, Optional):
            if ``True``, reshard parameters after the forward pass. This saves
            memory but slows training. This is only relevant when resharding
            individual layers.
        mixed_precision (bool, Optional):
            if ``True``, inputs, activations and gradients will be kept in FP16;
            computation and communication will occur in FP16; and a (sharded)
            master copy of the model weights will be maintained in FP16.
            Weight, buffer and communication data types can be overriden using
            the 3 options below.
            Note, this is expected to work with autocast context from pytorch.
            Note, some layers, e.g. convolutions, may only work with
            ``fp32_compute_dtype==True`` below.
            Default: False
        fp32_compute_dtype (bool, Optional):
            if ``True``, use FP32 for full parameters for computation.
            Default: None, which means default to FP16 or FP32 based on the
            *``mixed_precision``* argument.
        fp32_buffer_dtype (bool, Optional):
            if ``True``, use FP32 for buffers for computation.
            Default: None, which means using the value of the
            *``fp32_compute_dtype``* argument.
        fp32_reduce_scatter (bool):
            if ``True``, then reduce-scatter gradients in FP32.
            This is only relevant when *``mixed_precision``* is ``True``.
            Default: False
        flatten_parameters (bool, Optional):
            if ``True``, flatten parameters into a single contiguous tensor,
            which improves training speed.
            Default: True
        cpu_offload (bool, Optional):
            if ``True``, offload FP32 params to CPU.
            This is only relevant when *``mixed_precision``* is ``True``.
            Default: False
        move_grads_to_cpu (bool, Optional):
            move gradient shard to CPU after reduction. This is useful when
            combined with CPU-based optimizers.
            Default: the value of *``cpu_offload``*.
        bucket_cap_mb (int, Optional):
            FSDP will bucket parameters so that gradient reduction can
            be more efficient for small parameters.
            ``bucket_cap_mb`` controls the bucket size in MegaBytes (MB). Buckets
            are sub-divided based on world_size, so the max shard size is roughly
            ``bucket_cap_mb / world_size``. There is one bucketer (with potentially
            multiple ``bucket_cap_mb`` sized buffers shared by all FSDP instances.
            Large gradient tensors are directly reduced without using the buffers.
            The buffers are there to reduce communication overhead for small tensors.
            Overlapping with computation happens due to use of a different CUDA stream
            than the computation CUDA stream. The total memory overhead per buffer is around
            ``bucket_cap_mb / world_size * (world_size + 1)``.
            The buffers are allocated during the backward pass and freed at the end
            of the backward pass to save more memory for other phases of the
            training process.
            Note, the memory vs. speed tradeoff of bucket size is very different
            from that of the DDP engine. In DDP, the buffer size ``1MB + n*cap_mb``,
            until n is big enough to cover the entire model size. The order
            of which buffer is ready there is more rigid and DDP requires all
            gradients to be computed in the backward. In FSDP, the buffer size
            does not change with model size (it changes based on number of
            <dtype, device, process_group> tuples) and gradient ready order matters
            little since FSDP has a final flush call that ensures everything is reduced
            and not all gradients need to be upfront known. Overlapping with compute is
            done differently too.
            Values <= 0 disable bucketing.
            Default: 25.
        compute_device (torch.device, Optional):
            device for computation. If not given and module params are on a CUDA
            device, the param's device will be used. If not given and module
            params are on CPU, then the current CUDA device (as indicated by
            ``torch.cuda.current_device()`` will be used.
        state_dict_device (torch.device, Optional):
            device for parameters returned by :func:`state_dict`. If not given,
            this will default to ``compute_dtype``. Note that only the device
            type will be respected (e.g., "cuda:0" and "cuda:1" are the same).
<<<<<<< HEAD
            Default: None, in which case compute_device will be used.
        no_broadcast_optim_state: (bool, Optional)
            do not broadcast this modules optimizer state when ``gather_full_optim_state_dict`` is called.
            If you set this true, you are expected to overwrite the relevant state entries of the returned
            optimizer state dict with the proper state at each rank. This is useful for situations, like
            Mixture Of Experts, where all but a few parameters can fit on one node.
=======
        clear_autocast_cache (bool):
            When using mixed precision training with `torch.amp.autocast`, if the model weights
            are in FP32, autocast maintains a cache for downcasted weights. The cache can cause
            GPU OOM during the forward pass. Setting this flag to true will help clearing this
            cache as inner FSDP instances finish part of the forward pass to save GPU memory.
            Default: False
        force_input_to_fp32 (bool):
            Set to ``True`` to force input floating point tensors to be FP32 (if they are FP16)
            when the FSDP instance is in full precision mode. This helps avoid issues of running
            SyncBatchNorm with AMP and checkpoint_wrapper.
            Default: False
        verbose (bool):
            Set this to ``True`` to turn on verbose output for model's string representation.
>>>>>>> bde4bac5
            Default: False
    """

    def __init__(
        self,
        module: nn.Module,
        process_group: Optional[ProcessGroup] = None,
        reshard_after_forward: bool = True,
        mixed_precision: bool = False,
        fp32_compute_dtype: Optional[bool] = None,
        fp32_buffer_dtype: Optional[bool] = None,
        fp32_reduce_scatter: bool = False,
        flatten_parameters: bool = True,
        cpu_offload: bool = False,
        move_grads_to_cpu: Optional[bool] = None,
        bucket_cap_mb: int = 25,
        compute_device: Optional[torch.device] = None,
        state_dict_device: Optional[torch.device] = None,
<<<<<<< HEAD
        no_broadcast_optim_state: Optional[bool] = False,
=======
        clear_autocast_cache: bool = False,
        force_input_to_fp32: bool = False,
        verbose: bool = False,
>>>>>>> bde4bac5
    ):
        init_start = time.time()
        super().__init__()
        self.process_group = process_group or get_process_group_cached()
        self.rank = self.process_group.rank()
        self.world_size = self.process_group.size()
        self.reshard_after_forward = reshard_after_forward
        self.mixed_precision = mixed_precision
        self.fp32_compute_dtype = fp32_compute_dtype
        self.fp32_buffer_dtype = fp32_buffer_dtype
        self.fp32_reduce_scatter = fp32_reduce_scatter
        self.flatten_parameters = flatten_parameters
        self.cpu_offload = cpu_offload
        self.move_grads_to_cpu = cpu_offload if move_grads_to_cpu is None else move_grads_to_cpu
        self.bucket_cap_mb = bucket_cap_mb
        self.compute_device = compute_device or _get_default_cuda_device(module)
        self.uncollected_opt_state: Dict[int, Dict] = {}
        self.no_broadcast_optim_state = no_broadcast_optim_state
        self.state_dict_device = state_dict_device or self.compute_device
        self.clear_autocast_cache = clear_autocast_cache
        self.force_input_to_fp32 = force_input_to_fp32
        self.verbose = verbose

<<<<<<< HEAD
        # Validate args.
=======
        self.gradient_predivide_factor: float = self._get_gradient_predivide_factor(self.world_size)
        self.gradient_postdivide_factor: float = self.world_size / self.gradient_predivide_factor

        self.numel_padded_per_param: List[int] = []
        self._tstart = time.time()

>>>>>>> bde4bac5
        if self.fp32_reduce_scatter and not self.mixed_precision:
            raise ValueError("fp32_reduce_scatter requires mixed_precision=True")
        if self.cpu_offload and not self.mixed_precision:
            raise ValueError("cpu_offload requires mixed_precision=True")

        # skip validation if the process group was created above
        if process_group:
            validate_process_group(self.compute_device, self.process_group)

<<<<<<< HEAD
        # tick a flag in bn before torch 1.9.
=======
        # enable pytorch sync_bn just in case model contains sync_bn layers.
>>>>>>> bde4bac5
        enable_pytorch_sync_bn(module)

        # Compute derived variables.
        self.compute_dtype = torch.float16 if mixed_precision else torch.float32
        if self.fp32_compute_dtype is not None:
            self.compute_dtype = torch.float32 if fp32_compute_dtype else torch.float16
        self.buffer_dtype = self.compute_dtype
        if fp32_buffer_dtype is not None:
            self.buffer_dtype = torch.float32 if fp32_buffer_dtype else torch.float16

        self.gradient_predivide_factor: int = self.get_gradient_predivide_factor(self.world_size)
        self.gradient_postdivide_factor: float = self.world_size / self.gradient_predivide_factor

        self.numel_padded_per_param: List[int] = []
        self._tstart = time.time()

        # Only handle params which are not already sharded. This enables
        # sharding individual layers of a Module, with an outer wrapper to
        # shard any leftover parameters.
        params = list(p for p in module.parameters() if not hasattr(p, "_is_sharded"))

        self._has_params = len(params) > 0
        if not self._has_params:
            self.flatten_parameters = False

        if self.flatten_parameters:
            self._fsdp_wrapped_module: nn.Module = FlattenParamsWrapper(module, param_list=params)
            del module  # free original module in case it helps garbage collection
            self.params = [self._fsdp_wrapped_module.flat_param]
        else:
            self._fsdp_wrapped_module = module
            self.params = params

        # Shard module parameters in place
        self._shard_parameters_()

        # Make sure all parameters are sharded.
        for n, p in self.named_parameters():
            assert hasattr(p, "_is_sharded"), f"found unsharded parameter: {n} ; {p.size()}"

        self._reset_lazy_init()

        # Flag to indicate if we require gradient reduction in the backward
        # pass. This will be False when inside the no_sync context manager.
        self._require_backward_grad_sync: bool = True

        # Enum to indicate if we're in the forward/backward pass, idle, etc.
        self.training_state = TrainingState.IDLE

        # Flag to indicate if the full params are gathered.
        self.has_full_params: bool = False

        # Register hook after state_dict() to remove the "_fsdp_wrapped_module."
        # prefix and before load_state_dict() to add it back.
        self._register_state_dict_hook(_post_state_dict_hook)
        self._register_load_state_dict_pre_hook(_pre_load_state_dict_hook)

        # Flag to indicate whether state_dict() should automatically summon the
        # full params. This defaults to True, but may be set to False if the
        # user explicitly requests the local state dict via local_state_dict().
        self._return_full_state_dict = True
        init_end = time.time()

        logging.debug(
            f"FSDP.__init__(done): total_init_time: {(init_end - init_start): .4f} num_params: {(sum(p.numel() for p in self.params))}"
        )

        # Flag to guard multiple pre-backward hook being executed per iteration.
        # This is reset at the end of the backward pass.
        self._pre_backward_hook_has_run = False

    def _get_gradient_predivide_factor(self, world_size: int) -> float:
        factor: int = 1
        while world_size % factor == 0 and world_size / factor > factor:
            factor *= 2
        return float(factor)

    def set_gradient_divide_factors(self, pre: float, post: float, recursive: bool) -> None:
        """Allowing user to override the pre and post divide factors.

        Args:
            pre (float): divide factor before the reduction.
            post (float): divide factor after the reduction.
            recursive (bool): recursively set it for all child FSDP instances or not.
        """
        self.assert_state(TrainingState.IDLE)
        if recursive:
            for module in self.modules():
                if isinstance(module, FullyShardedDataParallel) and module != self:
                    module.set_gradient_divide_factors(pre, post, False)
        self.gradient_predivide_factor = pre
        self.gradient_postdivide_factor = post

    @property
    def module(self) -> nn.Module:
        return self._fsdp_wrapped_module  # note: may be a FlattenParamsWrapper instance

    def apply(self, fn: Callable[[nn.Module], None]) -> "FullyShardedDataParallel":
        """
        Applies ``fn`` recursively to every submodule (as returned by
        ``.children()``) as well as self. Typical use includes initializing the
        parameters of a model.

        Compared to ``torch.nn.Module.apply``, this version additionally gathers
        the full parameters before applying ``fn``. It should not be called from
        within another ``summon_full_params`` context.

        Args:
            fn (nn.Module): function to be applied to each submodule

        Returns:
            Module: self
        """
        is_uninitialized = self._is_root is None
        self.assert_state(TrainingState.IDLE)
        with self.summon_full_params(recurse=False):
            return_value = super().apply(fn)
        # summon_full_params will call _lazy_init, which sets _is_root. However,
        # apply() may be called directly on children instances to do weight
        # init, so we should reset the _is_root flag in this case.
        if is_uninitialized and self._is_root:
            for module in self.modules():
                if isinstance(module, FullyShardedDataParallel):
                    module._reset_lazy_init()
        return return_value

    def _cast_buffers(
        self, device: Optional[torch.device] = None, dtype: Optional[torch.dtype] = None, memo: Optional[Set] = None
    ) -> None:
        """Move all buffers to the given *device* and *dtype*.

        If *device* or *dtype* are not given, then they will default to
        ``self.compute_device`` and ``self.buffer_dtype``, respectively. In the
        case of nested FSDP instances, we will respect the child instance's
        ``compute_device`` and ``buffer_dtype`` configuration.

        Args:
            device (torch.device, Optional):
                device to cast buffers to (defaults to compute_device)
            dtype (torch.dtype, Optional):
                dtype to cast buffers to (defaults to buffer_dtype)
            memo (Set, Optional):
                set of modules that have already been processed
        """
        if memo is None:
            memo = set()
        for module in self.modules():
            if module is not self and isinstance(module, FullyShardedDataParallel):
                # Allow any child FSDP instances to handle their own buffers.
                module._cast_buffers(device=device, dtype=dtype, memo=memo)
            elif module not in memo:
                memo.add(module)
                for name, buf in module.named_buffers(recurse=False):
                    if buf is None:
                        continue
                    buf = buf.to(device=device or self.compute_device)
                    if torch.is_floating_point(buf):
                        buf = buf.to(dtype=dtype or self.buffer_dtype)
                    setattr(module, name, buf)

    @property
    def params_with_grad(self) -> List[Parameter]:
        """[p for p in self.parameters() if p.grad is not None] """
        return [p for p in self.parameters() if p.grad is not None]

    @torch.no_grad()
    def clip_grad_norm_(
        self,
        max_norm: Union[float, int],
        norm_type: Union[float, int] = 2.0,
        # filter_params_fn: Callable[[Any], Any] = None,
    ) -> torch.Tensor:
        """
        Clip all gradients at this point in time. The norm is computed over all
        gradients together, as if they were concatenated into a single vector.
        Gradients are modified in-place.

        Args:
            max_norm (float or int): max norm of the gradients
            norm_type (float or int): type of the used p-norm. Can be ``'inf'``
                for infinity norm.

        Returns:
            Total norm of the parameters (viewed as a single vector).

        .. note:: This is analogous to `torch.nn.utils.clip_grad_norm_` but
            handles the partitioning and multiple devices per rank under the
            hood. The default torch util is not applicable here, because each
            rank only has a partial view of all the grads in the model, so
            calling it in the OSS context would lead to different scaling being
            applied per subset of model parameters.

        .. warning:: This needs to be called on all ranks, since synchronization
            primitives will be used.
        """
        # We don't call torch.cuda.synchronize() here, since clipping can be
        # inside the train loop and we probably don't want to force a GPU-CPU sync.
        # _lazy_init should be sufficient, since it will force the other streams
        # to sync with the default stream (via _wait_for_previous_optim_step).
        self._lazy_init()
        assert self._is_root, "clip_grad_norm should only be called on the root (parent) instance"
        self.assert_state(TrainingState.IDLE)

        max_norm = float(max_norm)
        norm_type = float(norm_type)
        params_with_grad = self.params_with_grad
        if not self.children_share_process_group:
            raise NotImplementedError(
                "clip_grad_norm requires that all params share one process group. clip_grad_by_value_ should work"
            )
        # Computes the max norm for this shard's gradients and sync's across workers
        local_norm = calc_grad_norm(params_with_grad, norm_type).cuda()
        if norm_type == inf:
            total_norm = local_norm
            dist.all_reduce(total_norm, op=torch.distributed.ReduceOp.MAX, group=self.process_group)
        else:
            total_norm = local_norm ** norm_type
            dist.all_reduce(total_norm, group=self.process_group)
            total_norm = total_norm ** (1.0 / norm_type)

        if self.move_grads_to_cpu:
            total_norm = total_norm.cpu()
        # Now multiply each grad by (max_norm/total_norm), same as torch 1.7 https://tinyurl.com/3wtxhhqq)
        clip_coef = torch.tensor(max_norm, dtype=total_norm.dtype, device=total_norm.device) / (total_norm + 1e-6)
        if clip_coef < 1:

            # multiply by clip_coef
            for p in params_with_grad:
                p.grad.detach().mul_(clip_coef.to(p.grad.device))  # type: ignore

        return total_norm

    @torch.no_grad()
    def _shard_parameters_(self) -> None:
        """
        At initialization we wrap a module with full parameters and shard the
        parameters in-place. Sharding is implemented by viewing each parameter
        as a 1D Tensor and retaining only a single slice, where the slice size
        is determined by the number of data parallel workers.

        Wrapping modules with many small parameters (or with a very large data
        parallel world size) will result in many small parameter shards and slow
        performance. In this case it's better to set *``flatten_parameters``* to
        ``True``, so that all of the small parameters in the module are combined
        into a single contiguous Tensor and sharded once.

        After this initial sharding is complete, the user can initialize a
        ``torch.optim.Optimizer`` in the usual way, i.e.::

        .. code-block:: python

            optim = torch.optim.Adam(sharded_module.parameters(), lr=0.0001)

        The optimizer will see only a single slice of parameters and will thus
        allocate less memory for optimizer state, avoiding redundancy across
        data parallel workers.
        """
        self.numel_padded_per_param = []
        for p in self.params:
            assert not hasattr(p, "_is_sharded")
            assert p.is_floating_point()
            if self.mixed_precision:
                assert p.dtype == torch.float32

            # If world_size is 1, then we all-reduce grads instead of sharding.
            p._is_sharded = self.world_size > 1
            p._orig_size = p.data.size()

            if not p._is_sharded:
                self.numel_padded_per_param.append(0)
                continue
            p._is_sharded = True

            # Replace p.data with the relevant shard.
            orig_data = p.data
            p.data, num_padded = self._get_shard(p.data)
            self.numel_padded_per_param.append(num_padded)
            free_storage_(orig_data)
        assert len(self.numel_padded_per_param) == len(self.params)

    def _get_shard(self, tensor: torch.Tensor) -> Tuple[torch.Tensor, int]:
        """Return the local shard of a full tensor."""
        # Shard using torch.chunk to match all-gather/reduce-scatter.
        chunks = list(torch.flatten(tensor).chunk(self.world_size))
        while len(chunks) < self.world_size:
            chunks.append(chunks[0].new_empty(0))

        # Determine number of padding elements.
        num_to_pad = chunks[0].numel() - chunks[self.rank].numel()
        assert num_to_pad >= 0, num_to_pad

        shard = chunks[self.rank].clone()
        if num_to_pad > 0:
            shard = F.pad(shard, [0, num_to_pad])
        return shard, num_to_pad

    def extra_repr(self) -> str:
<<<<<<< HEAD
        return (
            f"rank={self.rank}, world_size={self.world_size}, "
            f"reshard_after_forward={self.reshard_after_forward}, "
            f"mixed_precision={self.mixed_precision}, "
            f"fp32_compute_dtype={self.fp32_compute_dtype}, "
            f"fp32_buffer_dtype={self.fp32_buffer_dtype}, "
            f"fp32_reduce_scatter={self.fp32_reduce_scatter}, "
            f"flatten_parameters={self.flatten_parameters}, "
            f"cpu_offload={self.cpu_offload}, "
            f"move_grads_to_cpu={self.move_grads_to_cpu}, "
            f"bucket_cap_mb={self.bucket_cap_mb}, "
            f"compute_device={self.compute_device}, "
            f"state_dict_device={self.state_dict_device}, "
            f"no_broadcast_optim_state={self.no_broadcast_optim_state}"
=======
        repr = (
            f"world_size={self.world_size}, "
            f"flatten_parameters={self.flatten_parameters}, "
            f"mixed_precision={self.mixed_precision}, "
>>>>>>> bde4bac5
        )
        if self.verbose:
            repr = (
                f"rank={self.rank}, " + repr + f"reshard_after_forward={self.reshard_after_forward}, "
                f"compute_dtype={self.compute_dtype}, "
                f"buffer_dtype={self.buffer_dtype}, "
                f"fp32_reduce_scatter={self.fp32_reduce_scatter}, "
                f"compute_device={self.compute_device}"
                f"cpu_offload={self.cpu_offload}, "
                f"move_grads_to_cpu={self.move_grads_to_cpu}, "
                f"bucket_cap_mb={self.bucket_cap_mb}, "
                f"clear_autocast_cache={self.clear_autocast_cache}"
                f"force_input_to_fp32={self.force_input_to_fp32}"
            )
        return repr

    def __getattr__(self, name: str) -> Any:
        """Forward missing attributes to wrapped module."""
        try:
            return super().__getattr__(name)  # defer to nn.Module's logic
        except AttributeError:
            return getattr(self.module, name)

    def __getstate__(self) -> Dict[str, str]:
        """Serialize the state of the current FullyShardedDataParallel instance.

        Some properties are not serializable (e.g., process groups, streams), so
        we remove them and try to reconstruct them in :func:`__setstate__`.
        """
        state = copy.copy(self.__dict__)
        state["is_sharded"] = [p._is_sharded for p in self.params]
        state["orig_sizes"] = [p._orig_size for p in self.params]
        if state["process_group"] is not None:
            state["process_group"] = "MISSING"  # process_group isn't pickleable
        self._reset_lazy_init()
        return state

    def __setstate__(self, state: Dict[str, Any]) -> None:
        """Intercept state setting and perform needed changes on params."""
        super().__setstate__(state)

        def fixup(p: Parameter, is_sharded: bool, size: torch.Size) -> Parameter:
            assert isinstance(p, Parameter)
            p.data = p.data.clone()  # move tensors out of shared memory
            p._is_sharded = is_sharded
            p._orig_size = size
            return p

        self.params = [
            fixup(p, is_sharded, size) for p, is_sharded, size in zip(self.params, self.is_sharded, self.orig_sizes)
        ]
        del self.is_sharded
        del self.orig_sizes
        self._reset_lazy_init()

    # TODO (Min): figuring out how to do typing for this overloaded function.
    def state_dict(self, *args: Any, **kwargs: Any) -> "OrderedDict[str, torch.Tensor]":  # type: ignore
        """
        Returns the whole (unsharded) state of the module. Parameters are not
        sharded, so the resulting state_dict can be loaded directly by the
        wrapped Module without any sharding-specific logic. Returned tensors
        will be full precision (e.g., FP32).

        .. warning:: This needs to be called on all ranks, since synchronization
            primitives will be used.
        """
        torch.cuda.synchronize()
        self._lazy_init()
        if self.mixed_precision:
            # Buffers dtype stays consistent with parameters.
            self._cast_buffers(dtype=torch.float32)

        if self._return_full_state_dict:
            if self.training_state != TrainingState.SUMMON_FULL_PARAMS:
                with self.summon_full_params(recurse=False, volatile=True):
                    state_dict = super().state_dict(*args, **kwargs)
            else:
                state_dict = super().state_dict(*args, **kwargs)
        else:
            if self.flatten_parameters:
                assert isinstance(self.module, FlattenParamsWrapper)
                state_dict = self.module.flat_state_dict(*args, **kwargs)
            else:
                state_dict = super().state_dict(*args, **kwargs)

        if self.cpu_offload:
            for k in state_dict.keys():
                state_dict[k] = state_dict[k].cpu()

        if self.mixed_precision:
            # In case we are in mixed precision, restore buffers back to buffer_dtype.
            self._cast_buffers()
        return state_dict

    # TODO (Min): figuring out how to do typing for this overloaded function.
    def local_state_dict(self, *args, **kwargs):  # type: ignore
        """
        Returns the local (sharded) state of the module. Parameters are sharded,
        so the resulting state_dict can only be loaded after the Module has been
        wrapped with FullyShardedDataParallel.
        """
        with contextlib.ExitStack() as stack:
            # Tell any nested FSDP instances not to auto summon full params.
            for module in self.modules():  # includes self
                if isinstance(module, FullyShardedDataParallel):
                    stack.enter_context(module._no_return_full_state_dict())
            return self.state_dict(*args, **kwargs)

    @contextlib.contextmanager
    def _no_return_full_state_dict(self) -> Generator:
        backup = self._return_full_state_dict
        self._return_full_state_dict = False
        try:
            yield
        finally:
            self._return_full_state_dict = backup

    def load_state_dict(
        self, state_dict: Union[Dict[str, torch.Tensor], "OrderedDict[str, torch.Tensor]"], strict: bool = True
    ) -> NamedTuple:
        """
        Load a whole (unsharded) state_dict.

        .. warning:: This needs to be called on all ranks, since synchronization
            primitives will be used.
        """
        if self._return_full_state_dict:
            with self.summon_full_params():
                return self.module.load_state_dict(state_dict, strict)
        else:
            torch.cuda.synchronize()
            self._lazy_init()
            return self.module.load_state_dict(state_dict, strict)

    def load_local_state_dict(
        self, state_dict: Union[Dict[str, torch.Tensor], "OrderedDict[str, torch.Tensor]"], strict: bool = True
    ) -> NamedTuple:
        """Load a local (sharded) state_dict."""
        with contextlib.ExitStack() as stack:
            # Tell any nested FSDP instances not to auto summon full params.
            for module in self.modules():  # includes self
                if isinstance(module, FullyShardedDataParallel):
                    stack.enter_context(module._no_return_full_state_dict())
            output = self.load_state_dict(state_dict, strict)
        return output

    @contextlib.contextmanager
    def no_sync(self) -> Generator:
        """
        A context manager to disable gradient synchronizations across DDP
        processes. Within this context, gradients will be accumulated on module
        variables, which will later be synchronized in the first
        forward-backward pass after exiting the context.

        .. note:: This may result in higher memory usage because we will
            accumulate the full model gradients (instead of gradient shards)
            until the eventual sync.
        """
        self._lazy_init()
        assert self._is_root, "no_sync on inner FSDP is not supported"
        self.assert_state(TrainingState.IDLE)
        # This instance may wrap other FullyShardedDataParallel instances and we
        # need to set all of them to accumulate gradients.
        old_flags = []
        for m in self.modules():  # includes self
            if isinstance(m, FullyShardedDataParallel):
                old_flags.append((m, m._require_backward_grad_sync))
                m._require_backward_grad_sync = False
        try:
            yield
        finally:
            for m, old_flag in old_flags:
                m._require_backward_grad_sync = old_flag

    @contextlib.contextmanager
    def summon_full_params(self, recurse: bool = True, volatile: bool = False) -> Generator:
        """
        A context manager to expose full params for the current FSDP instance.
        Can be useful *after* forward/backward for a model to get the params for
        additional processing or checking. Parameters will be gathered in full
        precision (e.g., FP32).

        .. note:: This can be used on inner FSDPs.

        .. note:: This can *not* be used within a forward or backward pass. Nor
            can forward and backward be started from within this context.

        .. note:: The full parameters will be freed after the context manager
            exits; it is up to the caller to clone them if needed.

        .. note:: The full parameters can be modified, but only the portion
            corresponding to the local param shard will persist after the
            context manager exits (unless ``volatile=True``, in which case there
            are no guarantees about persistence).

        Args:
            recurse (bool, Optional): recursively summon all params for nested
                FSDP instances (default: True)
            volatile (bool, Optional): if ``True``, modifications to params are
                not guaranteed to persist after the context manager exists;
                enabling this can be slightly more efficient (default: False)
        """
        if recurse:
            with contextlib.ExitStack() as stack:
                # Summon all params for any nested FSDP instances.
                for module in self.modules():
                    if isinstance(module, FullyShardedDataParallel):
                        stack.enter_context(module.summon_full_params(recurse=False, volatile=volatile))
                # Yield to the caller, with full params in all nested instances.
                yield
            # Exiting from the ExitStack will re-shard params.
            return
        else:
            torch.cuda.synchronize()
            self._lazy_init()
            self.assert_state(TrainingState.IDLE)
            # Set the state so that we assert when trying to go into
            # forward/backward.
            self.training_state = TrainingState.SUMMON_FULL_PARAMS
            full_tensors = self._rebuild_full_params(force_full_precision=True)
            assert full_tensors is not None
            with contextlib.ExitStack() as stack:
                if self.flatten_parameters and self.module.is_flattened:
                    # Update flattened views to point to fully-sized tensors. We
                    # use self.params[0] instead of full_tensors since the
                    # latter may contain padding.
                    assert len(self.params) == 1
                    assert isinstance(self.module, FlattenParamsWrapper)
                    stack.enter_context(self.module.unflatten_params(recurse=False, flat_param=self.params[0]))
                try:
                    yield
                finally:
                    stack.close()
                    assert len(full_tensors) == len(self.params)
                    for p, (full_tensor, safe_to_free) in zip(self.params, full_tensors):
                        if not volatile:
                            # Copy any changes made to the full params back into
                            # the corresponding local shards.
                            local_shard, _ = self._get_shard(full_tensor)
                            p._fp32_shard.copy_(local_shard.view_as(p._fp32_shard))
                        if safe_to_free:
                            free_storage_(full_tensor)
                    self.has_full_params = False
                    self._use_fp32_param_shard()
                    self.training_state = TrainingState.IDLE

    def _reset_lazy_init(self) -> None:
        """Reset instance so :func:`_lazy_init` will run on the next forward."""
        self._is_root: Optional[bool] = None
        self._queue_wait_for_post_backward_closure: Optional[Callable] = None
        self._streams: Dict[str, torch.cuda.Stream] = {}
        self._reducer: Optional[ReduceScatterBucketer] = None
        for p in self.params:
            if hasattr(p, "_fp32_shard"):
                del p._fp32_shard  # reset _init_param_attributes

    def _lazy_init(self) -> None:
        """Initialization steps that should happen lazily, typically right
           before the first forward pass.
        """
        # Initialize param attributes lazily, in case the param's dtype or
        # device changes after __init__.
        for p in self.params:
            self._init_param_attributes(p)

        # Initialize _is_root and setup streams. These steps would ideally
        # happen in __init__, but _is_root can only be determined after the
        # entire model hierarchy is setup, thus we run it lazily.
        if self._is_root is None:
            self._set_is_root()
            self._setup_streams()

        if self._is_root:
            # Buffers stay on GPU, and don't get sharded. Since _cast_buffers
            # applies recursively, we only call this from the root instance.
            self._cast_buffers()

            # Don't free the full params for the outer-most (root) instance,
            # since those params will be needed immediately after for the
            # backward pass.
            self.reshard_after_forward = False

            # Due to the use of streams, we need to make sure the previous
            # ``optim.step()`` is done before we all-gather parameters.
            self._wait_for_previous_optim_step()

    @torch.no_grad()
    def _init_param_attributes(self, p: Parameter) -> None:
        """
        We manage several attributes on each Parameter instance. The first two
        are set by :func:`_shard_parameters_`:

            ``_is_sharded``: ``True`` if the Parameter is sharded or ``False``
                if the Parameter is intentionally not sharded (in which case we
                will all-reduce grads for this param).
            ``_orig_size``: the size of the original Parameter (before sharding)

        The remaining attributes are set here:
            ``_fp32_shard``: a single shard of the parameters in full precision
                (typically FP32, but this is dependent on the dtype of the model
                as it's passed in by the user). This can be on CPU or GPU
                depending on the value of *``cpu_offload``*.
            ``_fp16_shard``: if *``mixed_precision``* is ``True``, this will be
                a single shard of the parameters in FP16, used for all-gather.
            ``_full_param_padded``: the full weight (padded to be evenly
                divisible by ``world_size``), used for computation in the
                forward and backward pass. This will be resized in place and
                only materialized (via all-gather) as needed.
        """
        assert hasattr(p, "_is_sharded") and hasattr(p, "_orig_size")
        if hasattr(p, "_fp32_shard"):
            return

        # A single shard of the parameters in full precision.
        p._fp32_shard = p.data

        if self.mixed_precision:
            assert p._fp32_shard.dtype == torch.float32

            if self.cpu_offload:
                assert p._fp32_shard.device == torch.device("cpu")
                # If we plan to keep the FP32 parameters on CPU, then pinning
                # memory allows us to later use non-blocking transfers when moving
                # the FP32 param shard to compute_device.
                p._fp32_shard = p._fp32_shard.pin_memory()
                p.data = p._fp32_shard

            # In mixed precision mode, we maintain a reduced precision
            # (typically FP16) parameter shard on compute_device for performing
            # the computation in the forward/backward pass. We resize the
            # storage to size 0 at init (here) and re-materialize (by copying
            # from _fp32_shard) as needed.
            p._fp16_shard = torch.zeros_like(p._fp32_shard, device=self.compute_device, dtype=self.compute_dtype)
            free_storage_(p._fp16_shard)
        else:
            p._fp16_shard = None  # use _fp32_shard

        # We also maintain a full-sized parameter of type self.compute_dtype
        # (FP16 for mixed_precision or FP32 otherwise). We resize the
        # storage to size 0 at init (here) and only materialize as needed. The
        # storage may contain padding elements so that it is evenly divisible by
        # world_size, although these padding elements will be removed before the
        # relevant computation.
        if p._is_sharded:
            p._full_param_padded = torch.zeros(
                p.data.numel() * self.world_size, device=self.compute_device, dtype=self.compute_dtype
            )
            free_storage_(p._full_param_padded)

        if self.move_grads_to_cpu:
            # We can optionally move the grad shard to CPU during the backward
            # pass. In this case, it's important to pre-allocate the CPU grad
            # shard in pinned memory so that we can do a non-blocking transfer.
            p._cpu_grad = torch.zeros_like(p.data, device="cpu").pin_memory()

    def _set_is_root(self) -> None:
        """If ``True``, implies that no other :class:`FullyShardedDataParallel`
        instance wraps this one. Called once by :func:`_lazy_init`.
        Also sets self.children_share_process_group = True if all child
        instances share the same process group. If some child instances use a
        different process group, self.clip_grad_norm_ will raise an error.
        """
        if self._is_root is not None:
            return
        # No FullyShardedDataParallel instance wraps this, else _is_root would be set to False.
        self._is_root = True
        assert self._queue_wait_for_post_backward_closure is None
        self._queue_wait_for_post_backward_closure = self._queue_wait_for_post_backward
        # As the root, we now set all children instances to False and
        # give them a closure to try to queue a wait_for_post_backward.
        self.children_share_process_group = True
        for n, m in self.named_modules():
            # `n != ""` excludes self.
            if n != "" and isinstance(m, FullyShardedDataParallel):
                # We relax the assert for non-root instance, when the nested inialized module is wrapped
                # again in FSDP later, for example after training to run inference.
                assert m._is_root is None or not m._is_root
                if m._is_root is None:
                    m._is_root = False
                    # When root instance doesn't have params, allow children instances
                    # to queue the post_backward hook.
                    #
                    # TODO (Min): we should think if we can have a empty param at the root
                    #             so that root always have a callback on the backward graph.
                    if not self._has_params:
                        assert m._queue_wait_for_post_backward_closure is None
                        m._queue_wait_for_post_backward_closure = self._queue_wait_for_post_backward
                if m.process_group != self.process_group:
                    self.children_share_process_group = False

                # if child instance in its own (smaller) world, that was probably an attempt to avoid OOM.
                # Therefore gathering this child's optim state will probably cause OOM, so we won't do it.
                m.no_broadcast_optim_state = m.no_broadcast_optim_state or (
                    (m.world_size == 1) and (m.world_size < self.world_size) and (m.process_group != self.process_group)
                )

    def _setup_streams(self) -> None:
        """Create streams to overlap data transfer and computation."""
        if len(self._streams) > 0 or not self._is_root:
            return
        # Stream to move main FP32 params (may be on CPU) to FP16 for forward.
        self._streams["fp32_to_fp16"] = torch.cuda.Stream()
        # Stream for all-gathering parameters.
        self._streams["all_gather"] = torch.cuda.Stream()
        # Stream for overlapping grad reduction with the backward pass.
        self._streams["post_backward"] = torch.cuda.Stream()
        # Helper for bucketing reduce-scatter ops. This is also shared with
        # children instances to improve bucket utilization.
        self._reducer = ReduceScatterBucketer(self.bucket_cap_mb)
        # We share streams with all children instances, which allows them to
        # overlap transfers across the forward pass without synchronizing with
        # the default stream.
        for n, m in self.named_modules():
            if n != "" and isinstance(m, FullyShardedDataParallel):
                m._streams = self._streams
                m._reducer = self._reducer

    def _wait_for_previous_optim_step(self) -> None:
        """
        The outer-most :class:`FullyShardedDataParallel` instance (i.e., the root
        instance) needs to synchronize with the default stream to ensure the
        previous optimizer step is done.
        """
        if self.mixed_precision:
            self._streams["fp32_to_fp16"].wait_stream(torch.cuda.current_stream())
        else:
            self._streams["all_gather"].wait_stream(torch.cuda.current_stream())

    def forward(self, *args: Any, **kwargs: Any) -> torch.Tensor:
        self._lazy_init()

        # Start of a forward pass.
        self.training_state = TrainingState.FORWARD

        # For root and mixed precision, we convert the input to FP16 (no_grad is needed for
        # the conversion).
        if self._is_root and self.mixed_precision:
            args, kwargs = cast_floats_to_right_precision(True, True, *args, **kwargs)

        # If enabled, convert the input to FP32 if we are in full precision.
        # no_grad is not used because the input might be for a non-root instance,
        # which mean autograd needs to go through the conversion.
        if self.force_input_to_fp32 and not self.mixed_precision:
            args, kwargs = cast_floats_to_right_precision(False, False, *args, **kwargs)

        # All-gather full parameters. This will also transfer FP32 parameters to
        # ``self.compute_dtype`` (e.g., FP16 if *mixed_precision* is ``True``).
        self._rebuild_full_params()

        # Register backward hooks to reshard params and reduce-scatter grads.
        # These need to be re-registered every forward pass.
        self._register_post_backward_hooks()

        outputs = self.module(*args, **kwargs)

        if self.reshard_after_forward:
            self._free_full_params()
            if self.mixed_precision:
                self._free_fp16_param_shard()

        # Switch to main FP32 param shard. We maintain this invariant throughout
        # the code, i.e., ``p.data == p._fp32_shard`` after each function. This
        # also ensures that after the first forward, the optimizer state will be
        # initialized with the correct dtype and (sharded) size, since optimizer
        # state is typically initialized lazily in ``optim.step()``.
        self._use_fp32_param_shard()

        # Register pre-backward hooks to all-gather the params for the backward
        # pass (if output's grad was needed). This won't register anything if
        # we are in eval mode.
        #
        # Some model does forward pass multiple times, we need to register the
        # pre-backward hook on every output since the last output's hook has to
        # fire first to setup for backward. However, we use ``self._pre_backward_hook_has_run``
        # to prevent repeated overhead from multiple hook callbacks.
        outputs = self._register_pre_backward_hooks(outputs)

        # Done with a forward pass.
        self.training_state = TrainingState.IDLE

        # Only need to clear cache during forward. During backward, the cache is not used.
        # TODO (Min): Future PyTorch versions may provide a way to completely disable this
        #     cache. Update this when that's available.
        if self.clear_autocast_cache:
            torch.clear_autocast_cache()

        return outputs

    def _register_pre_backward_hooks(self, outputs: Any) -> Any:
        """Register pre-backward hook to run before the wrapped module's
        backward. Hooks should be attached to all outputs from the forward.

        Returns:
            outputs: new outputs with hooks registered if they requires gradient.
        """
        if not torch.is_grad_enabled():
            return outputs  # don't register hooks if grad isn't enabled

        def _pre_backward_hook(*unused: Any) -> None:
            if self._pre_backward_hook_has_run:
                return  # only run once (from multiple outputs or multiple forward passes)
            self._pre_backward_hook_has_run = True

            # Start of a backward pass.
            self.assert_state([TrainingState.IDLE, TrainingState.BACKWARD_PRE])
            self.training_state = TrainingState.BACKWARD_PRE

            # All-gather full parameters.
            if self.reshard_after_forward:
                self._rebuild_full_params()
            else:
                self._use_full_params()

            # Make sure p.grad has the correct size/device (or set it to None).
            self._prep_grads_for_backward()

        def _register_hook(t: torch.Tensor) -> torch.Tensor:
            if t.requires_grad:
                t.register_hook(_pre_backward_hook)
            return t

        # Attach hooks to Tensor outputs.
        outputs = apply_to_tensors(_register_hook, outputs)

        return outputs

    def _register_post_backward_hooks(self) -> None:
        """
        Register backward hooks to reshard params and reduce-scatter grads.

        This is called during forward pass. The goal is to attach a hook
        on each of the parameter's gradient generating function (``grad_acc``
        below) so that the hook is called *after* all gradients for that
        param are computed.

        Goals:

        1. We want the hook to fire once and only once *after* all gradients
        are accumulated for a param.
        2. If it fires more than once, we end up incorrectly shard the grad
        multiple times. (could lead to dimension too small)
        3. If it fires once but too early or doesn't fire, we leave gradients
        unsharded. (could lead to dimension too large)

        Due to multiple-pass forward, this function can be called on
        the same parameter multiple times in a single forward pass. If we register
        the hook multiple time, we end up getting called multiple times. We
        could try to get a new hook every time and delete the previous one
        registered. However, due to *unknown reason* (I have debugged it for
        a long time!), in mixed precision mode, we get two different ``grad_acc``
        objects below during different calls of this function (in the same
        forward pass). If we keep the last one, the hook end up firing too
        early. In full precision mode, we luckily get the *same* ``grad_acc``
        object, so deleting and re-registering still ensured the hook fire
        once after all gradients are generated.

        Empirically, keep the first hook register per forward pass seems to
        work the best. We do need to remove the hook at the end of the
        backward pass. Otherwise, the next forward pass will not register
        a new hook, which is needed for a new forward pass.
        """
        if not torch.is_grad_enabled():
            return  # don't register grad hooks if grad isn't enabled
        if self._is_root:
            # This actually means that only root instance has this field
            # defined. Accidentally accessing this field will assert on all
            # other instances, giving us a nice bug checker.
            self._post_backward_callback_queued = False
        for p in self.params:
            if p.requires_grad:
                if hasattr(p, "_shard_bwd_hook"):
                    continue
                # Register a hook on the first call, empirically, autograd
                # fires it at the end for this param, which makes sense.
                p_tmp = p.expand_as(p)  # Get a grad_fn on p_tmp.
                grad_acc = p_tmp.grad_fn.next_functions[0][0]  # Gets its GradAccumulation object.
                handle = grad_acc.register_hook(functools.partial(self._post_backward_hook, p))
                p._shard_bwd_hook = (grad_acc, handle)

    @torch.no_grad()
    def _post_backward_hook(self, param: Parameter, *unused: Any) -> None:
        """
        At the start of :func:`_post_backward_hook`, ``param.grad`` contains the
        full gradient for the local batch. The reduce-scatter op will replace
        ``param.grad`` with a single shard of the summed gradient across all
        GPUs. This shard will align with the current GPU rank. For example::

            before reduce_scatter:
                param.grad (GPU #0): [1, 2, 3, 4]
                param.grad (GPU #1): [5, 6, 7, 8]

            after reduce_scatter:
                param.grad (GPU #0): [6, 8]    # 1+5, 2+6
                param.grad (GPU #1): [10, 12]  # 3+7, 4+8

        The local GPU's ``optim.step`` is responsible for updating a single
        shard of params, also corresponding to the current GPU's rank. This
        alignment is created by :func:`_shard_parameters_`, which ensures that
        the local optimizer only sees the relevant parameter shard.
        """
        # First hook callback will see PRE state. If we have multiple params,
        # then subsequent hook callbacks will see POST state. When checkpoint
        # fwd counter is used, IDLE is also possible since the pre-backward hook
        # is not triggered (see ``auto_wrap_bn`` below, we have to use
        # FSDP(checkpoint(conv, FSDP(bn), ...)), with reshard_after_forward=False).
        if hasattr(self, "_checkpoint_fwd_counter"):
            self.assert_state([TrainingState.BACKWARD_PRE, TrainingState.BACKWARD_POST, TrainingState.IDLE])
        else:
            self.assert_state([TrainingState.BACKWARD_PRE, TrainingState.BACKWARD_POST])
        self.training_state = TrainingState.BACKWARD_POST
        if param.grad is None:
            return

        if param.grad.requires_grad:
            raise RuntimeError("FullyShardedDataParallel only works with gradients that don't require gradients")

        # If this is a checkpointed module, we check if the following
        # counter reaches 0. If not, it is not the final backward call
        # for this module yet. Therefore, we early return in that case.
        if hasattr(self._fsdp_wrapped_module, "_checkpoint_fwd_counter"):
            if self._fsdp_wrapped_module._checkpoint_fwd_counter != 0:
                return

        if self._require_backward_grad_sync or self.reshard_after_forward:
            # Free full params. As a special case, we don't free the full params
            # when in a ``no_sync`` context (as inversely indicated by
            # ``self._require_backward_grad_sync``), since the params will not
            # get updated before the next forward.
            self._free_full_params([param])

        if self.mixed_precision:
            # This is a no-op if reshard_after_forward is True, since we already
            # free the param shard when rebuilding the full params in the
            # pre_backward_hook.
            self._free_fp16_param_shard([param])

        # Switch to FP32 shard after backward.
        self._use_fp32_param_shard([param])

        # (try to) Enqueue a callback at the end of the backward pass to ensure that all
        # post-backward work has finished. We only need one callback and all instances
        # of FSDP (root and children) make this attempt here to queue to ensure it is queued
        # no matter which instance(s) has(have) params.
        assert self._queue_wait_for_post_backward_closure is not None or not self._is_root
        if self._queue_wait_for_post_backward_closure is not None:
            self._queue_wait_for_post_backward_closure()

        if not self._require_backward_grad_sync:
            return

        # Wait for all work in the current stream to finish, then start the
        # reductions in post_backward stream.
        self._streams["post_backward"].wait_stream(torch.cuda.current_stream())
        with torch.cuda.stream(self._streams["post_backward"]):
            orig_grad_data = param.grad.data

            if self.mixed_precision and self.fp32_reduce_scatter:
                # Cast grad to FP32.
                param.grad.data = param.grad.data.to(param.dtype)

            if self.gradient_predivide_factor > 1:
                # Average grad by world_size for consistency with PyTorch DDP.
                param.grad.data.div_(self.gradient_predivide_factor)

            callback_fn = functools.partial(self._post_reduction_hook, param)
            if param._is_sharded:
                assert param._is_sharded
                assert self._reducer is not None
                grad_chunks = chunk_and_pad(param.grad.data, self.world_size)
                self._reducer.reduce_scatter_async(grad_chunks, group=self.process_group, callback_fn=callback_fn)
            else:
                # Currently the only way for _is_sharded to be False is if
                # world_size == 1. This could be relaxed in the future, in which
                # case grads should be all-reduced here.
                assert self.world_size == 1
                callback_fn(param.grad.data)

            # After _post_backward_hook returns, orig_grad_data will eventually
            # go out of scope, at which point it could otherwise be freed for
            # further reuse by the main stream while the div/reduce_scatter/copy
            # are underway in the post_backward stream. See:
            # github.com/NVIDIA/apex/blob/master/apex/parallel/distributed.py
            orig_grad_data.record_stream(self._streams["post_backward"])

    def _post_reduction_hook(self, param: Parameter, reduced_grad: torch.Tensor) -> None:
        """Hook to call on each param after the reduce-scatter."""
        assert torch.cuda.current_stream() == self._streams["post_backward"]
        assert param.grad is not None
        self.assert_state(TrainingState.BACKWARD_POST)
        param.grad.data = reduced_grad
        if self.gradient_postdivide_factor > 1:
            # Average grad by world_size for consistency with PyTorch DDP.
            param.grad.data.div_(self.gradient_postdivide_factor)
        # Cast grad to param's dtype (typically FP32). Note: we do this
        # before the move_grads_to_cpu step so that this entire hook remains
        # non-blocking. The downside is a bit more D2H transfer in that case.
        if self.mixed_precision:
            orig_param_grad_data = param.grad.data
            param.grad.data = param.grad.data.to(dtype=param.data.dtype)
            # Don't let this memory get reused until after the transfer.
            orig_param_grad_data.record_stream(torch.cuda.current_stream())
        # Optionally move gradients to CPU, typically used if one is running
        # the optimizer on the CPU.
        if self.move_grads_to_cpu:
            param._cpu_grad.copy_(param.grad.data, non_blocking=False)
            # Don't let this memory get reused until after the transfer.
            param.grad.data.record_stream(torch.cuda.current_stream())
            param.grad.data = param._cpu_grad

    def _queue_wait_for_post_backward(self) -> None:
        """Try to queue a `wait_for_post_backward` callback.

        Only called on root and only queue one callback. But can be called by
        children FSDPs via a closure in case the root instance doesn't own any
        params.
        """
        assert self._is_root
        self.assert_state([TrainingState.BACKWARD_PRE, TrainingState.BACKWARD_POST])
        if not self._post_backward_callback_queued:
            self._post_backward_callback_queued = True
            Variable._execution_engine.queue_callback(self._wait_for_post_backward)

    @torch.no_grad()
    def _wait_for_post_backward(self) -> None:
        """Wait for post-backward to finish. Only called on root instance."""
        assert self._is_root
        if self._has_params:
            self.assert_state(TrainingState.BACKWARD_POST)
        else:
            self.assert_state(TrainingState.BACKWARD_PRE)

        if self._require_backward_grad_sync:
            # Flush any unreduced buckets in the post_backward stream.
            with torch.cuda.stream(self._streams["post_backward"]):
                assert self._reducer is not None
                self._reducer.flush()
            torch.cuda.current_stream().wait_stream(self._streams["post_backward"])
            if self.move_grads_to_cpu:
                # Wait for the non-blocking GPU -> CPU grad transfers to finish.
                torch.cuda.current_stream().synchronize()

        # A backward pass is done, clean up below.

        # Free reducer buffers.
        if self._reducer is not None:
            self._reducer.teardown()

        def _remove_shard_bwd_hook(fsdp_module: FullyShardedDataParallel) -> None:
            """Helper used below on all fsdp modules."""
            for p in fsdp_module.params:
                if p.requires_grad:
                    if hasattr(p, "_shard_bwd_hook"):
                        assert len(p._shard_bwd_hook) == 2, len(p._shard_bwd_hook)
                        p._shard_bwd_hook[1].remove()
                        delattr(p, "_shard_bwd_hook")

        # Update root and nested FSDP's hooks and flags.
        for m in self.modules():  # includes self
            if isinstance(m, FullyShardedDataParallel):
                _remove_shard_bwd_hook(m)
                m._pre_backward_hook_has_run = False
                if any(p.requires_grad for p in m.parameters()):
                    if m._has_params:
                        m.assert_state(TrainingState.BACKWARD_POST)
                    else:
                        m.assert_state(TrainingState.BACKWARD_PRE)
                else:
                    # Unlikely case. When `m` and its children has no params or has params but
                    # none with `requires_grad==True`, then m's pre-backward and post-backward
                    # hooks aren't called by autograd. Therefore, it is in IDLE state.
                    m.assert_state(TrainingState.IDLE)
                m.training_state = TrainingState.IDLE

    @torch.no_grad()
    def _rebuild_full_params(self, force_full_precision: bool = False) -> Optional[List[Tuple[torch.Tensor, bool]]]:
        """
        Gather all shards of params.

        Args:
            force_full_precision (bool, Optional): by default params will be gathered
                in ``compute_dtype`` (e.g., FP16), unless *force_full_precision* is
                ``True``, in which case they will be gathered in full precision
                (e.g., FP32), possibly in fresh storage. The parameter that's being
                rebuilt will end up in full precision as well.

        Returns:
            A list of tuples, where the first element is the full-sized param
            and the second element is a bool indicating if it's safe for the
            caller to free the full-sized param. This will be ``None`` if
            ``force_full_precision=False`` and the full params are already gathered.
        """
        output_tensors: List[Tuple[torch.Tensor, bool]] = []

        def update_p_data(custom_output_tensor: Optional[torch.Tensor] = None) -> None:
            """
            Helper function to update p.data pointer.

            Args:
                custom_output_tensor (torch.Tensor, Optional): if not None, this
                tensor contains the data we just gathered.
            """
            if custom_output_tensor is not None:
                assert p._is_sharded
                p.data = custom_output_tensor
                output_tensors.append((p.data, True))
            elif not p._is_sharded:
                if self.mixed_precision and not force_full_precision:
                    p.data = p._fp16_shard
                    output_tensors.append((p.data, True))
                else:
                    # Here p.data == p._fp32_shard, so it's not safe to free.
                    output_tensors.append((p.data, False))
            else:
                p.data = p._full_param_padded
                output_tensors.append((p.data, True))
            # Trim any padding and reshape to match original size.
            p.data = p.data[: p._orig_size.numel()].view(p._orig_size)

        # Early exit if we already have full params and don't need full precision.
        if self.has_full_params and not force_full_precision:
            for p in self.params:
                update_p_data()
            return output_tensors

        self.has_full_params = True

        with torch.cuda.stream(self._streams["all_gather"]):
            if self.mixed_precision and not force_full_precision:
                self._cast_fp32_param_shards_to_fp16()

            for p in self.params:
                if not p._is_sharded:  # e.g., when world_size == 1
                    update_p_data()
                else:
                    # If self.cpu_offload and force_full_precision, we need to cast
                    # the FP32 CPU param to CUDA for the all-gather.
                    p_data = p.data.to(p._full_param_padded.device)

                    p_size = p._full_param_padded.size()
                    assert p_size.numel() % self.world_size == 0
                    if self.mixed_precision and force_full_precision:
                        # Allocate fresh tensor in full precision since we are in
                        # mixed precision and full precision rebuild is asked.
                        output_tensor = p_data.new_zeros(p_size)
                    else:
                        if p._full_param_padded.storage().size() != p_size.numel():
                            # Allocate based on full size from all shards.
                            alloc_storage_(p._full_param_padded, size=p_size)
                        output_tensor = p._full_param_padded

                    # Fill output_tensor with (p.data for each shard in self.world_size)
                    chunks = list(output_tensor.chunk(self.world_size))
                    dist.all_gather(chunks, p_data, group=self.process_group)

                    # Set p.data = output_tensor (with padding trimmed)
                    update_p_data(output_tensor)

                    if self.mixed_precision and not force_full_precision:
                        self._free_fp16_param_shard([p])
        torch.cuda.current_stream().wait_stream(self._streams["all_gather"])
        return output_tensors

    @torch.no_grad()
    def _use_full_params(self) -> None:
        """
        Switch p.data pointers to use the full params.

        Note: this assumes full params are already gathered.
        """
        assert self.has_full_params
        for p in self.params:
            if not p._is_sharded:
                if self.mixed_precision:
                    assert p._fp16_shard.storage().size() != 0
                    p.data = p._fp16_shard
            else:
                assert p._full_param_padded.storage().size() != 0
                p.data = p._full_param_padded[: p._orig_size.numel()].view(p._orig_size)

    @torch.no_grad()
    def _prep_grads_for_backward(self) -> None:
        """Make sure p.grad has the correct size/device, otherwise set it to None."""
        for p in self.params:
            if p.grad is not None and (p.grad.size() != p._orig_size or p.grad.device != p.data.device):
                p.grad = None

    @torch.no_grad()
    def _free_full_params(self, params: Optional[List[Parameter]] = None) -> None:
        """Free up storage for full parameters."""
        if params is None:
            params = self.params
        self.has_full_params = False
        current_stream = torch.cuda.current_stream()
        for p in params:
            if not p._is_sharded:  # e.g., world_size == 1
                if self.mixed_precision:
                    self._free_fp16_param_shard([p])
                continue
            # Don't let PyTorch reuse this memory until all work in the current
            # stream is complete.
            p._full_param_padded.record_stream(current_stream)
            # There may be external references to the Tensor Storage that we
            # can't modify, such as references that are created by
            # ctx.save_for_backward in the forward pass. Thus when we
            # unshard parameters, we should reuse the original Tensor
            # Storage object and unshard it in-place. For now, just resize
            # the Storage to 0 to save memory.
            free_storage_(p._full_param_padded)

    @torch.no_grad()
    def _use_fp32_param_shard(self, params: Optional[List[Parameter]] = None) -> None:
        """Use FP32 shard for a list of params."""
        if params is None:
            params = self.params
        for p in params:
            p.data = p._fp32_shard

    @torch.no_grad()
    def _cast_fp32_param_shards_to_fp16(self, params: Optional[List[Parameter]] = None) -> None:
        """Cast FP32 param shard to FP16 for a list of params."""
        if params is None:
            params = self.params
        with torch.cuda.stream(self._streams["fp32_to_fp16"]):
            for p in params:
                assert p._fp16_shard is not None
                alloc_storage_(p._fp16_shard, size=p._fp32_shard.size())
                p._fp16_shard.copy_(
                    # If cpu_offload is True, this will be non-blocking because
                    # _fp32_shard is pinned, otherwise it's a no-op.
                    p._fp32_shard.to(p._fp16_shard.device, non_blocking=True)
                )
                p.data = p._fp16_shard
        torch.cuda.current_stream().wait_stream(self._streams["fp32_to_fp16"])

    @torch.no_grad()
    def _free_fp16_param_shard(self, params: Optional[List[Parameter]] = None) -> None:
        """Free storage for FP16 shards for a list of params."""
        if params is None:
            params = self.params
        current_stream = torch.cuda.current_stream()
        for p in params:
            if p._fp16_shard is not None:
                # _fp16_shard is allocated in "fp32_to_fp16" stream, so we can't
                # free it until the work in the current stream completes.
                p._fp16_shard.record_stream(current_stream)
                free_storage_(p._fp16_shard)

    def assert_state(self, state: Union[TrainingState, List[TrainingState]]) -> None:
        """Assert we are in the given state."""
        # Since assert can be turned off and this error checking
        # is really important, we use explicit error checking
        # and raise a ValueError if needed.
        if isinstance(state, TrainingState):
            state = [state]
        if self.training_state not in state:
            msg = f"expected to be in states {state} but current state " f"is {self.training_state}"
            # In case we are failing in the context of autograd hook, asserting
            # may not generate useful msg. So, let's print it to be sure.
            if self.rank == 0:
                print(f"Asserting FSDP instance is: {self}")
                print(f"ERROR: {msg}")
                traceback.print_stack()
            raise ValueError(msg)

    def _broadcast_pad_info_to_r0(self) -> List[List[List[int]]]:
        """Collect [x.numel_padded_per_param for x in self._fsdp_instances] from teach rank."""
        dummy_tensor = torch.tensor([0], dtype=torch.uint8, device=self.compute_device)
        world_pad_info: List[List[List[int]]] = []  # this will contain values from the whole world.
        for rank in range(self.world_size):
            if rank == self.rank:
                pad_info = [m.numel_padded_per_param for m in self._fsdp_instances]
            else:
                pad_info = dummy_tensor  # type: ignore
            pad_info = broadcast_object(
                pad_info, src_rank=rank, group=self.process_group, dist_device=self.compute_device
            )
            if self.rank == 0:
                world_pad_info.append(pad_info)  # type: ignore
        return world_pad_info

    def _gather_optim_state(
        self, sd_state: Dict[int, Dict[str, Any]]
    ) -> Tuple[Dict[int, Dict[str, List]], Dict[int, Dict[str, List]]]:
        """For each value in state[i], if the value is a tensor, collect it from the world. Else use rank 0's entry."""
        gathered_state: Dict[int, Dict[str, List[Any]]] = {}
        singleton_state: Dict[int, Dict[str, List[Any]]] = {}  # Dimensionless tensor
        for k, v in sd_state.items():
            gathered_state[k] = {}
            singleton_state[k] = {}
            desired_buffer_size = self._fsdp_instances[k].flat_param._full_param_padded.size()  # type: ignore
            buffer = None  # for sharded tensors
            singleton_buffer = None  # for singleton tensors
            for buffer_name, t in v.items():
                if torch.is_tensor(t):
                    t = t.to(self.compute_device)

                if ou.is_singleton_tensor(t):
                    if singleton_buffer is None:
                        singleton_buffer = list(t.new_zeros(self.world_size).chunk(self.world_size))
                    dist.all_gather(singleton_buffer, t, group=self.process_group)
                    if self.rank == 0:
                        singleton_state[k][buffer_name] = [x.cpu().squeeze() for x in singleton_buffer]
                        assert ou.is_singleton_tensor(singleton_state[k][buffer_name][0])
                elif torch.is_tensor(t):
                    if buffer is None:
                        buffer = list(t.new_zeros(*desired_buffer_size).chunk(self.world_size))
                    dist.all_gather(buffer, t, group=self.process_group)
                    if self.rank == 0:
                        gathered_state[k][buffer_name] = [x.cpu() for x in buffer]
                elif self.rank == 0:  # Add non tensor state
                    gathered_state[k][buffer_name] = [t]

        return gathered_state, singleton_state

    def gather_full_optim_state_dict(self, optim: torch.optim.Optimizer, **ignored: Dict) -> Optional[Dict[str, Any]]:
        """Return the last known global optimizer state. The returned state is compatible with Pytorch, in that the
        sharded properties are not exposed. Multiple parameter groups are not yet supported.

        This should be called only on the root FSDP instance.
        Nested FSDP instances are supported as long as they have the same world_size as the parent or world_size=1.

        Args:
            optim (Optimizer): an optimizer instance for this FSDP rank. Its state_dict is
                        used in the consolidation. However, its state is not modified.

        Returns:

            * A dict with four entries (On rank zero, other workers return ``None``)
                * state - a dict holding gathered optimization state, 1 entry per unflat parameter
                * param_groups - a dict containing the 1 parameter group
                * param_id_map - global (unflat) to local (flat) id mapping
                * uncollected_local_ids - keys in the state dict that were not broadcast

        """
        if not self.flatten_parameters:
            raise NotImplementedError("optim state dict requires flatten_parameters=True")

        self._lazy_init()
        sd = self._remove_uncollectable_params_from_optim_state_dict(optim.state_dict())
        assert set(sd.keys()) == {"param_groups", "state"}, f'{set(sd.keys())} != {"param_groups", "state"}'
        assert len(sd["param_groups"]) == 1, "Param groups are not supported"
        # We use all_gather to consolidate OSD['state'] and broadcast to consolidate the other keys (like param_groups)
        state, singleton_state = self._gather_optim_state(sd.pop("state"))
        pad_info = self._broadcast_pad_info_to_r0()
        if self.rank != 0:
            return None
        # Unify the shard states by concatenating tensors and unflattening params
        new_state_dict = ou.build_unflat_state_dict(
            self._fsdp_instances, pad_info, state, singleton_state, self.uncollected_opt_state, sd["param_groups"]
        )
        self.uncollected_opt_state = {}
        assert "uncollected_local_ids" in new_state_dict
        return new_state_dict

    @property
    def _fsdp_instances(self) -> List[nn.Module]:
        """Returns all fsdp modules in self.modules() including self."""
        return [m for m in self.modules() if isinstance(m, FullyShardedDataParallel)]

    def _remove_uncollectable_params_from_optim_state_dict(self, osd: Dict) -> Dict:
        uncollected_ids = [i for i, m in enumerate(self._fsdp_instances) if m.no_broadcast_optim_state]
        new_dct = {"state": {k: v for k, v in osd["state"].items() if k not in uncollected_ids}}
        if self.rank == 0:
            # Save placeholders for uncollected opt state to keep the same unflat OSD format, and move them to CPU.
            self.uncollected_opt_state = {
                k: recursive_copy_to_device(v, non_blocking=False, device=torch.device("cpu"))
                for k, v in osd["state"].items()
                if k in uncollected_ids
            }

        pg = copy.deepcopy(osd["param_groups"])
        new_dct["param_groups"] = pg
        return new_dct

    def get_shard_from_optim_state_dict(self, full_optim_state_dict: Dict[str, Any]) -> Dict[str, Any]:
        """Get the portion of the optimizer state dict associated with the shard

        This can be used to get the right sharded optimizer state to be loaded
        into the sharded optimizer for this FSDP rank.

        Args:
            full_optim_state_dict (dict): consolidated optimizer state returned by ``gather_full_optim_state``, or loaded from a checkpoint.

        Returns:
            (dict): a shard of the optimizer state.
        """
        # Assert nesting is the same as it was at save time
        instance_list = self._fsdp_instances
        ou.check_param_counts_before_sharding(full_optim_state_dict, len(instance_list))
        ids_not_to_shard = copy.deepcopy(full_optim_state_dict["uncollected_local_ids"])
        if self.flatten_parameters:
            full_optim_state_dict = ou.flatten_optim_state_dict(full_optim_state_dict)
            assert len(full_optim_state_dict["state"]) in (
                0,
                len(instance_list),
            ), f'{len(full_optim_state_dict["state"])}, {len(instance_list)}'

        # get the portion of dict associated with the shard, in place
        for id, s in full_optim_state_dict["state"].items():
            for k, v in s.items():
                if torch.is_tensor(v) and id not in ids_not_to_shard:
                    v_shard, _ = self._get_shard(v)
                elif isinstance(v, list) and ou.is_singleton_tensor(v[0]):
                    # if we are resuming on larger world size, take first entry
                    v_shard = v[0] if self.rank >= len(v) else v[self.rank]
                    assert ou.is_singleton_tensor(v_shard)
                else:
                    v_shard = v  # don't shard entries that are not tensors
                full_optim_state_dict["state"][id][k] = v_shard

        return full_optim_state_dict

    def _print_r0(self, msg: str, restart: bool = False) -> None:
        """Debugging utility to print memory usage stats nicely on rank 0"""
        if restart:
            self._tstart = time.time()
        if self.rank == 0:
            gb_denom = 1024 ** 3
            logging.info(
                f"{msg} cur={torch.cuda.memory_allocated()/gb_denom: .4f} GB, "
                f"max={torch.cuda.max_memory_allocated()/gb_denom: .4f} GB, "
                f"t={time.time()-self._tstart: .1f}"
            )


def _get_default_cuda_device(module: nn.Module) -> torch.device:
    """Try to infer CUDA device from module parameters."""
    try:
        compute_device = next(module.parameters()).device
        if compute_device.type == "cuda":
            return compute_device
    except StopIteration:
        pass
    # Fall back to current CUDA device
    return torch.device("cuda")


def cast_floats_to_right_precision(to_fp16: bool, no_grad: bool, *args: Any, **kwargs: Any) -> Tuple[Any, Any]:
    """
    Cast floating point Tensors in *args or **kwargs to FP16 or FP32 if they are not.
    We also retain the requires_grad flag so that casting doesn't affect the autograd graph.
    """

    def fn_fp16(x: torch.Tensor) -> torch.Tensor:
        if x.dtype is torch.float32:
            y = x.half()
            if x.is_leaf:
                y.requires_grad = x.requires_grad
            return y
        return x

    def fn_fp32(x: torch.Tensor) -> torch.Tensor:
        if x.dtype is torch.float16:
            y = x.float()
            if x.is_leaf:
                y.requires_grad = x.requires_grad
            return y
        return x

    fn = fn_fp16 if to_fp16 else fn_fp32
    context = torch.no_grad() if no_grad else contextlib.suppress()
    with context:  # type: ignore
        return apply_to_tensors(fn, args), apply_to_tensors(fn, kwargs)


def free_storage_(data: torch.Tensor) -> None:
    """Free underlying storage of a Tensor."""
    if data.storage().size() > 0:
        # Since we're modifying the Tensor's Storage directly, make sure the Tensor
        # is the sole occupant of the Storage.
        assert data.storage_offset() == 0
        data.storage().resize_(0)


@torch.no_grad()
def alloc_storage_(data: torch.Tensor, size: torch.Size) -> None:
    """Allocate storage for a tensor."""
    if data.storage().size() == size.numel():  # no need to reallocate
        return
    assert data.storage().size() == 0
    data.storage().resize_(size.numel())


def _post_state_dict_hook(
    module: FullyShardedDataParallel, state_dict: "OrderedDict[str, torch.Tensor]", prefix: str, *args: Any
) -> "OrderedDict[str, torch.Tensor]":
    # Assuming we are in a ``summon_full_params()`` context, we need to clone
    # each tensor so that it does not get freed (in-place) when the context
    # exits. At the same time, this hook can be called multiple times
    # recursively, so we need to make sure that we only clone each tensor at
    # mostonce. Thus we add an attribute on the tensor called "_has_been_cloned"
    # which keeps track of tensors that are no longer at risk of being freed.
    for key in state_dict.keys():
        if not key.startswith(prefix) or getattr(state_dict[key], "_has_been_cloned", False):
            continue
        if state_dict[key].device.type != module.state_dict_device.type:
            state_dict[key] = state_dict[key].to(device=module.state_dict_device)
            state_dict[key]._has_been_cloned = True
        elif module.training_state == TrainingState.SUMMON_FULL_PARAMS:
            # We copy the state_dict since full param will be freed after we
            # exit the ``summon_full_params()`` context.
            state_dict[key] = state_dict[key].clone()
            state_dict[key]._has_been_cloned = True

    # Remove "_fsdp_wrapped_module." prefix
    replace_by_prefix_(state_dict, prefix + "_fsdp_wrapped_module.", prefix)
    return state_dict


def _pre_load_state_dict_hook(
    state_dict: Union[Dict[str, torch.Tensor], "OrderedDict[str, torch.Tensor]"], prefix: str, *args: Any
) -> None:
    replace_by_prefix_(state_dict, prefix, prefix + "_fsdp_wrapped_module.")


########################################################################################
# Below are APIs used together with FSDP, but not directly part of FSDP.
########################################################################################


def auto_wrap_bn(
    module: nn.Module,
    single_rank_pg: bool = False,
    process_group: Optional[ProcessGroup] = None,
    fsdp_config: Optional[Dict[str, Any]] = None,
) -> nn.Module:
    """
    Auto wrap all BatchNorm (BN) instances with a safer FSDP, esp. when convert
    to sync BN is used and the outer FSDP is flattening.

    We put BN in is own full precision, unflatten, single GPU group FSDP.  Note, SyncBNs still have
    a group size == world_size. The input and output for BN are still FP16 in mixed precision mode.
    See ``keep_batchnorm_fp32`` here: https://nvidia.github.io/apex/amp.html

    This needs to be done at each rank, like models being wrapped by FSDP at each rank.

    Args:
        module (nn.Module):
            The model (or part of the model) in which BN to be pre-wrapped.
        single_rank_pg (bool):
            If true, put BNs in a single-rank process group. Default False.
            This might be needed for Apex sync BN support. Still under construction.
        process_group (ProcessGroup):
            Optional process group to be used.
        fsdp_config (Dict):
            Optional fsdp_config to be used.

    Returns:
        Processed module, where BNs are wrapped with a special FSDP instance.
    """

    def wrap_bn_only_policy(module: nn.Module, recurse: bool, unwrapped_params: int) -> bool:
        is_bn = isinstance(module, torch.nn.modules.batchnorm._BatchNorm)
        if recurse:
            return not isinstance(
                module, tuple(default_auto_wrap_policy.FORCE_LEAF_MODULES)  # type: ignore
            )
        else:
            return is_bn and not isinstance(
                module, tuple(default_auto_wrap_policy.EXCLUDE_WRAP_MODULES)  # type: ignore
            )

    pg = process_group
    if single_rank_pg:
        # No sharding with this single member group.
        my_rank = dist.get_rank()
        pg = get_process_group_cached(ranks=[my_rank])

    if fsdp_config is None:
        fsdp_config = {
            "wrapper_cls": FullyShardedDataParallel,
            "process_group": pg,
            "mixed_precision": False,  # Keep the weights in FP32.
            "flatten_parameters": False,  # Do not flatten.
            # Reshard==False is good for performance. When FSDP(checkpoint(FSDP(bn))) is used, this
            # **must** be False because BN's FSDP wrapper's pre-backward callback isn't called
            # within the checkpoint's outer backward when multiple forward passes are used.
            "reshard_after_forward": False,
            # No bucketing or small bucketing should be enough for BNs.
            "bucket_cap_mb": 0,
            # Setting this for SyncBatchNorm. This may have a performance impact. If
            # SyncBatchNorm is used, this can be enabled by passing in the `fsdp_config` argument.
            "force_input_to_fp32": False,
        }

    with enable_wrap(wrap_bn_only_policy, **fsdp_config):
        return auto_wrap(module)<|MERGE_RESOLUTION|>--- conflicted
+++ resolved
@@ -205,14 +205,11 @@
             device for parameters returned by :func:`state_dict`. If not given,
             this will default to ``compute_dtype``. Note that only the device
             type will be respected (e.g., "cuda:0" and "cuda:1" are the same).
-<<<<<<< HEAD
-            Default: None, in which case compute_device will be used.
         no_broadcast_optim_state: (bool, Optional)
             do not broadcast this modules optimizer state when ``gather_full_optim_state_dict`` is called.
             If you set this true, you are expected to overwrite the relevant state entries of the returned
             optimizer state dict with the proper state at each rank. This is useful for situations, like
             Mixture Of Experts, where all but a few parameters can fit on one node.
-=======
         clear_autocast_cache (bool):
             When using mixed precision training with `torch.amp.autocast`, if the model weights
             are in FP32, autocast maintains a cache for downcasted weights. The cache can cause
@@ -226,7 +223,6 @@
             Default: False
         verbose (bool):
             Set this to ``True`` to turn on verbose output for model's string representation.
->>>>>>> bde4bac5
             Default: False
     """
 
@@ -245,13 +241,10 @@
         bucket_cap_mb: int = 25,
         compute_device: Optional[torch.device] = None,
         state_dict_device: Optional[torch.device] = None,
-<<<<<<< HEAD
         no_broadcast_optim_state: Optional[bool] = False,
-=======
         clear_autocast_cache: bool = False,
         force_input_to_fp32: bool = False,
         verbose: bool = False,
->>>>>>> bde4bac5
     ):
         init_start = time.time()
         super().__init__()
@@ -275,16 +268,7 @@
         self.force_input_to_fp32 = force_input_to_fp32
         self.verbose = verbose
 
-<<<<<<< HEAD
         # Validate args.
-=======
-        self.gradient_predivide_factor: float = self._get_gradient_predivide_factor(self.world_size)
-        self.gradient_postdivide_factor: float = self.world_size / self.gradient_predivide_factor
-
-        self.numel_padded_per_param: List[int] = []
-        self._tstart = time.time()
-
->>>>>>> bde4bac5
         if self.fp32_reduce_scatter and not self.mixed_precision:
             raise ValueError("fp32_reduce_scatter requires mixed_precision=True")
         if self.cpu_offload and not self.mixed_precision:
@@ -294,11 +278,7 @@
         if process_group:
             validate_process_group(self.compute_device, self.process_group)
 
-<<<<<<< HEAD
-        # tick a flag in bn before torch 1.9.
-=======
         # enable pytorch sync_bn just in case model contains sync_bn layers.
->>>>>>> bde4bac5
         enable_pytorch_sync_bn(module)
 
         # Compute derived variables.
@@ -309,7 +289,7 @@
         if fp32_buffer_dtype is not None:
             self.buffer_dtype = torch.float32 if fp32_buffer_dtype else torch.float16
 
-        self.gradient_predivide_factor: int = self.get_gradient_predivide_factor(self.world_size)
+        self.gradient_predivide_factor: float = self._get_gradient_predivide_factor(self.world_size)
         self.gradient_postdivide_factor: float = self.world_size / self.gradient_predivide_factor
 
         self.numel_padded_per_param: List[int] = []
@@ -596,37 +576,22 @@
         return shard, num_to_pad
 
     def extra_repr(self) -> str:
-<<<<<<< HEAD
-        return (
-            f"rank={self.rank}, world_size={self.world_size}, "
-            f"reshard_after_forward={self.reshard_after_forward}, "
-            f"mixed_precision={self.mixed_precision}, "
-            f"fp32_compute_dtype={self.fp32_compute_dtype}, "
-            f"fp32_buffer_dtype={self.fp32_buffer_dtype}, "
-            f"fp32_reduce_scatter={self.fp32_reduce_scatter}, "
-            f"flatten_parameters={self.flatten_parameters}, "
-            f"cpu_offload={self.cpu_offload}, "
-            f"move_grads_to_cpu={self.move_grads_to_cpu}, "
-            f"bucket_cap_mb={self.bucket_cap_mb}, "
-            f"compute_device={self.compute_device}, "
-            f"state_dict_device={self.state_dict_device}, "
-            f"no_broadcast_optim_state={self.no_broadcast_optim_state}"
-=======
         repr = (
             f"world_size={self.world_size}, "
             f"flatten_parameters={self.flatten_parameters}, "
             f"mixed_precision={self.mixed_precision}, "
->>>>>>> bde4bac5
         )
         if self.verbose:
             repr = (
                 f"rank={self.rank}, " + repr + f"reshard_after_forward={self.reshard_after_forward}, "
-                f"compute_dtype={self.compute_dtype}, "
-                f"buffer_dtype={self.buffer_dtype}, "
+                f"fp32_compute_dtype={self.fp32_compute_dtype}, "
+                f"fp32_buffer_dtype={self.fp32_buffer_dtype}, "
                 f"fp32_reduce_scatter={self.fp32_reduce_scatter}, "
                 f"compute_device={self.compute_device}"
                 f"cpu_offload={self.cpu_offload}, "
                 f"move_grads_to_cpu={self.move_grads_to_cpu}, "
+                f"state_dict_device={self.state_dict_device}, "
+                f"no_broadcast_optim_state={self.no_broadcast_optim_state}"
                 f"bucket_cap_mb={self.bucket_cap_mb}, "
                 f"clear_autocast_cache={self.clear_autocast_cache}"
                 f"force_input_to_fp32={self.force_input_to_fp32}"
