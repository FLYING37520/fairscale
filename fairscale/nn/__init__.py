--- conflicted
+++ resolved
@@ -16,12 +16,8 @@
     "ShardedDataParallel",
     "Pipe",
     "PipeRPCWrapper",
-<<<<<<< HEAD
     "ShardedDataParallel",
-    "SlowMoDistributedDataParallel",
-=======
     "MOELayer",
->>>>>>> 9c4e6d1a
     "Top2Gate",
     "auto_wrap",
     "default_auto_wrap_policy",
