# Copyright (c) Facebook, Inc. and its affiliates. All rights reserved.
#
# This source code is licensed under the BSD license found in the
# LICENSE file in the root directory of this source tree.

from collections import OrderedDict, deque
import copy
from enum import Enum, auto
import itertools
from itertools import chain
import logging
from math import inf
from typing import TYPE_CHECKING, Any, Callable, Deque, Dict, List, Optional, Tuple, Type, Union

import torch
import torch.distributed as dist
from torch.nn import Parameter
from torch.optim import SGD, Optimizer

from .utils import Bucket, Workhandle, broadcast_object, recursive_copy_to_device

__all__ = ["OSS"]

if TYPE_CHECKING:  # pragma: no cover
    from torch.optim.optimizer import _params_t
else:
    _params_t = Any


class BucketFlush(Enum):
    Reduce = auto()
    Broadcast = auto()


class OSS(Optimizer):
    """Wraps an arbitrary :class:`optim.Optimizer <torch.optim.Optimizer>`
    optimizer and shards its state as described by ZeRO_.
    ::

        opt = OSS(params, optim=torch.optim.Adam, lr=0.01)

    .. _ZeRO: https://arxiv.org/abs/1910.02054

    We use a greedy algorithm to pack a number of parameters
    at each rank. Each parameter belongs to a single rank and
    is not divided among rank.

    After each rank completed their parameter update, they broadcast
    the new version of the parameters to all other ranks to synchronize
    the parameters for next round forward/backward computation.

    Args:
        params (list of tensors):
            parameters to be optimized
    Keyword Args:
        optim (torch.nn.Optimizer):
            optimizer to shard (default: SGD)
        group (group):
            torch.distributed group (default: group.WORLD)
        broadcast_buffer_size (int):
            the size of the buffer used to batch the small parameter tensors (default 128k).
    """

    #: The optimizer used for a given shard
    optim: Optimizer

    in_super_constructor: bool

    def __init__(
        self,
        params: _params_t,
        optim: Type[Optimizer] = SGD,
        group: Optional[Any] = None,
        broadcast_buffer_size: int = 2 ** 17,
        **default: Any,
    ):

        # Hold all the model params in the root .param_groups
        self.in_super_constructor = True
        super().__init__(params, default)
        self.in_super_constructor = False

        # Partition information. lazy evaluation, computed when requested
        self._per_device_params: Dict[torch.device, List[List[Parameter]]] = OrderedDict()  # device, rank, params
        self._param_rank: Dict[torch.Tensor, int] = {}
        self._partition_parameters: List[List[dict]] = []

        # Build the wrapped optimizer, responsible for a shard of the params
        self.group = group if group is not None else dist.group.WORLD
        self.world_size = dist.get_world_size(self.group)
        self.rank = dist.get_rank(self.group)
        self.global_rank = self.get_global_rank(self.group, self.rank)
        self.optim = optim(self.partition_parameters()[self.rank], **default)

        # - Sync local and global param_groups keys
        for global_group, local_group in zip(self.param_groups, self.optim.param_groups):
            for key, value in local_group.items():
                if key != "params":
                    global_group[key] = value

        #  Optional consolidated optimizer state
        self._all_states: List[Dict[str, Any]] = []

        # Current default device is set by the parameters allocated to this rank
        self._device = list(self.per_device_params.keys())[0]
        self.buckets: Dict[torch.device, List[Bucket]] = {}

<<<<<<< HEAD
        # if torch.cuda.is_available() and self.world_size <= torch.cuda.device_count():
        #     broadcast_buffer_size = 0
        #     logging.warning("Assuming single node job, bucketing is disabled")
=======
        if torch.cuda.is_available() and self.world_size <= torch.cuda.device_count():
            broadcast_buffer_size = 0
            logging.warning("Assuming single node job, bucketing is disabled")
>>>>>>> dbacf398

        self.bucket_size = broadcast_buffer_size
        for device, per_device in self.per_device_params.items():
            # Allocate one buffer per rank and per device to group the small parameters
            self.buckets[device] = [
                Bucket(buffer=torch.zeros(broadcast_buffer_size, dtype=per_device[0][0].dtype, device=device))
                for _ in range(len(per_device))
            ]
        self.should_bucket_param: Dict[torch.Tensor, bool] = {}
        self.work_handles: Deque[Workhandle] = deque()
        self._max_work_handles = -1
        self._setup_bucket_strategy()

    # Partition helpers
    def partition_parameters(self) -> List[List[dict]]:
        """Partitions parameters across distributed data parallel ranks.

        Returns a list of param_groups (which is a list of dict) where each
        element of the list contains the param_groups for a rank. Element 0
        corresponds to rank 0, etc. We need all the ranks for the broadcast
        inside step().
        """
        if len(self._partition_parameters) == 0:
            self._partition_parameters = [list() for _ in range(self.world_size)]
            sizes = [0] * self.world_size
            for param_group in self.param_groups:
                param_lists: List[List] = [list() for _ in range(self.world_size)]
                for param in param_group["params"]:
                    # Add this param to rank with smallest size.
                    rank = sizes.index(min(sizes))
                    param_lists[rank].append(param)
                    sizes[rank] += param.numel()

                for rank, params in enumerate(param_lists):
                    param_group_rank = copy.copy(param_group)
                    param_group_rank["params"] = params
                    self._partition_parameters[rank].append(param_group_rank)

        return self._partition_parameters

    @property
    def per_device_params(self) -> Dict[torch.device, List[List[Parameter]]]:
        """Sorted list of all the params, first per device then per rank.

        Within a list params are sorted per number of elements to allow for an easy bucketing.
        """
        if len(self._per_device_params) == 0:
            # Go through all params, log them per device
            # The ordering is important here, needs to be the same on all ranks
            # So that ulterior broadcast calls are matching
            for param_group in self.param_groups:
                for param in param_group["params"]:
                    device = param.device
                    if self._per_device_params.get(device) is None:
                        self._per_device_params[device] = [[] for _ in range(self.world_size)]
                    self._per_device_params[device][self.param_to_rank[param]] += [param]

            # Sort param_lists by size
            for device in self._per_device_params.keys():
                for rank_params in self._per_device_params[device]:
                    rank_params.sort(key=lambda x: x.numel())

        return self._per_device_params

    @property
    def param_to_rank(self) -> Dict[torch.Tensor, int]:
        """param to data parallel rank"""
        if len(self._param_rank) == 0:
            for rank, param_groups in enumerate(self.partition_parameters()):
                for param_group in param_groups:
                    for param in param_group["params"]:
                        self._param_rank[param] = rank

            logging.debug("ZeRO: Parameters dispatched to ranks %s " % list(self._param_rank.values()))

        return self._param_rank

    # NOTE(msb) We add a kwargs in order to support Optimizer sub-classes that support extra kwargs.
    # For example, the apex library contains fused optimizers with a step that supports extra kwargs.
    def step(self, closure: Optional[Callable[[], float]] = None, **kwargs: Any) -> Optional[float]:
        """Performs a single optimization step (parameter update).

        Arguments:
            closure (callable): A closure that reevaluates the model and
                returns the loss. Optional for most optimizers.

        .. note: Any extra parameter is passed to the base optimizer as-is"""

        # Sync oss param_groups attributes in case they've been updated by a scheduler.
        self._sync_param_groups()

        # Run the optimizer step on this shard only:
        if closure is not None:
            loss = self.optim.step(closure=closure, **kwargs)  # type: ignore
        else:
            loss = self.optim.step(**kwargs)

        # Depending on the DDP engine used, gradients specific to other ranks may still be loaded
        self._free_other_grads()

        # Sync all the updated shards in between the ranks
        self._broadcast_params()

        # Sync hypothethical new results from the wrapped optimizer to the exposed param_groups
        self._sync_param_groups(local_to_global=True)

        return loss

    def clip_grad_norm(self, max_norm: Union[float, int], norm_type: Union[float, int] = 2.0) -> torch.Tensor:
        """
        Clip all gradients at this point in time. The norm is computed over all gradients together, as if they were
        concatenated into a single vector. Gradients are modified in-place.

        Arguments:
            max_norm (float or int): max norm of the gradients
            norm_type (float or int): type of the used p-norm. Can be ``'inf'`` for infinity norm.

        Returns:
            Total norm of the parameters (viewed as a single vector).

        .. note: This is analogous to `torch.nn.utils.clip_grad_norm_` but handles the partitioning and multiple devices per rank
            under the hood. The default torch util is not applicable here, because each rank only has a partial view of all the grads
            in the model, so calling it in the OSS context would lead to different scaling being applied per subset of model parameters

        .. warning: This needs to be called on all ranks, since synchronization primitives will be used

        .. warning: Model paralelism -groups other than world- are not yet supported
        """

        if self.group != dist.group.WORLD:
            raise NotImplementedError("Clip norm not yet supported for model parallelism (coming soon!)")

        # Compute the max norm for this shards's worth of gradients
        max_norm = float(max_norm)
        norm_type = float(norm_type)

        # Filter out the grad-less params, concatenate params from all devices
        local_params = itertools.chain(
            *[
                list(filter(lambda x: x.grad is not None, device_params[self.rank]))
                for device_params in self.per_device_params.values()
            ]
        )

        # Compute the norm on this grad set,
        # then sync all the norms from all ranks
        if norm_type == inf:
            total_norm = max(p.grad.detach().abs().max().to(self._device) for p in local_params)  # type: ignore
            dist.all_reduce(total_norm, op=torch.distributed.ReduceOp.MAX, group=self.group)
        else:
            local_norm = torch.norm(
                input=torch.stack([torch.norm(input=p.grad.detach(), p=norm_type).to(self._device) for p in local_params]),  # type: ignore
                p=norm_type,
            )

            # local norm result can be accumulated with the remote ones if put to the right power
            # n_i = sum_rank(a^p)^1/p
            # -> n_total = all_reduce(n_i^p)^(1/p) = sum_i(n_i^p)^1/p = sum_i(sum_rank(a^p))^1/p
            total_norm = local_norm ** norm_type
            dist.all_reduce(total_norm, group=self.group)
            total_norm = total_norm ** (1.0 / norm_type)

        clip_coef = torch.tensor(max_norm, dtype=total_norm.dtype, device=total_norm.device) / (total_norm + 1e-6)

        if clip_coef < 1:
            for device, device_params in self.per_device_params.items():
                for p in filter(lambda x: x.grad is not None, device_params[self.rank]):
                    p.grad.detach().mul_(clip_coef.to(device))  # type: ignore

        return total_norm

    # State dict interfaces
    def local_state_dict(self) -> dict:
        """Gets this rank's state_dict.

        Returns:
            The state of the optimizer as a :class:`dict`.
            It contains two entries:

            * state - a dict holding current optimization state. Its content
                differs between optimizer classes.
            * param_groups - a dict containing all parameter groups
        """
        return self.optim.state_dict()

    def consolidate_state_dict(self, recipient_rank: int = 0) -> None:
        """Update the consolidated state_dict list, one per rank.

        .. warning: This needs to be called on all replicas"""

        # Sync lr and other attributes in case its been updated
        self._sync_param_groups()

        if self.rank == recipient_rank:
            # Pull the sharded state from all the other replicas
            # Store all the states in order, rank by rank
            logging.debug("Pulling the sharded optimizer state from all replicas")
            self._all_states = self._collect_sharded_states()
        else:
            # Acknowledge broadcasts, and send this rank's shard when needed
            self._broadcast_state_dict()

    def state_dict(self) -> Dict[str, Any]:
        """Return the last known global optimizer state, which consist of a list of the shards.

        .. warning:
            If the state has not been consolidated, this returns a shard's worth, not the global state.

        .. warning:
            Returning the global state is limited to the replica which was responsible for the consolidation.
            The state may also not be up to date, depending on when `consolidate_state_dict` was last called.
        """

        if len(self._all_states) == 0:
            logging.warning("Optimizer state has not been consolidated. Returning the local state")
            logging.warning("Please call `consolidate_state_dict()` beforehand if you meant to save the global state")
            state_dict = self.local_state_dict()
            state_dict["local_state_dict"] = True
            return state_dict

        # Flatten the param_groups, save the partition which logs the rank <> shard correspondence
        partition: List[Tuple[int, int]] = []
        param_groups: List[Dict[Any, Any]] = []

        start = 0
        for i, s in enumerate(self._all_states):
            param_groups.extend(s["param_groups"])
            end = start + len(s["param_groups"])
            partition.append((start, end))
            start = end

        return {
            "state": [s["state"] for s in self._all_states],
            "param_groups": param_groups,
            "partition": partition,
            "local_state_dict": False,
        }

    @staticmethod
    def rank_local_state_dict(rank: int, state_dict: dict) -> dict:
        """Returns the local_state_dict for a given rank.

        Arguments:
            rank (int): rank to get local_state_dict for
            state_dict (dict): global state_dict
        """
        # Get this optimizer's param_groups shard
        param_groups = state_dict["param_groups"][state_dict["partition"][rank][0] : state_dict["partition"][rank][1]]
        return {"state": state_dict["state"][rank], "param_groups": param_groups}

    def load_local_state_dict(self, state_dict: dict) -> None:
        """Loads this rank's state_dict.

        .. warning: This is not meant to load the global state dict.
        """

        self.optim.load_state_dict(state_dict)

        # Workaround PyTorch bug that casts state (https://github.com/pytorch/pytorch/issues/43706)
        # Copied from https://github.com/pytorch/fairseq/blob/v0.9.0/fairseq/optim/fp16_optimizer.py#L251-L268
        groups = self.optim.param_groups
        saved_groups = state_dict["param_groups"]
        id_map = {
            old_id: p
            for old_id, p in zip(chain(*(g["params"] for g in saved_groups)), chain(*(g["params"] for g in groups)))
        }
        for k, v in state_dict["state"].items():
            if k in id_map:
                param = id_map[k]
                self.optim.state[param] = recursive_copy_to_device(v, non_blocking=True, device=param.device)

        # Restore the global param_groups (the params themselves are already correct)
        for global_group, local_group in zip(self.param_groups, groups):
            for k, v in local_group.items():
                if k != "params":
                    global_group[k] = v

    def load_state_dict(self, state_dict: Dict[str, Any]) -> None:
        """Restore the global parameter groups as well as the shard.

        Arguments:
            state_dict (dict): optimizer state. Should be an object returned
                from a call to :meth:`state_dict`
        """

        print("loading state dict")

        # Check whether we got a local or global dict
        if state_dict["local_state_dict"]:
            self.load_local_state_dict(state_dict)
        else:
            # Dispatch this rank's state dictionary to the wrapped shard optimizer
            self.load_local_state_dict(OSS.rank_local_state_dict(self.rank, state_dict))

    def add_param_group(self, param_group: dict) -> None:
        """Add a param group to the :class:`Optimizer` s `param_groups`.

        This can be useful when fine tuning a pre-trained network as frozen layers can be made
        trainable and added to the :class:`Optimizer` as training progresses.

        Arguments:
            param_group (dict): Specifies what Tensors should be optimized along with group
            specific optimization options

        .. warning: This handles updating the shards on all partitions, but needs to be called on all ranks.
        """

        super().add_param_group(param_group)
        if not self.in_super_constructor:
            # Force a re-partitioning
            self._partition_parameters.clear()
            self._per_device_params.clear()
            self._param_rank.clear()

            param_groups = self.partition_parameters()[self.rank]
            if len(param_groups) == len(self.optim.param_groups) + 1:
                self.optim.add_param_group(param_groups[-1])

    @staticmethod
    def get_global_rank(group: Any, rank: int) -> int:
        if group is dist.group.WORLD:
            return rank
        else:
            global_rank = dist.distributed_c10d._get_global_rank(group, rank)
        return global_rank

    def _sync_param_groups(self, local_to_global: bool = False) -> None:
        """Sync learning rate and other optimizer attributes (needed to support schedulers).
        If the global param groups have been altered, and we want to make sure that the
        wrapped optimizer uses the up to date version.
        Conversely if the wrapped optimizer has new keys, we expose them through the global param groups"""

        for global_group, local_group in zip(self.param_groups, self.optim.param_groups):
            # Sync everything but the parameters
            for k in filter(lambda x: x != "params", local_group.keys()):
                if local_to_global:
                    global_group[k] = local_group[k]
                elif k in global_group.keys():
                    local_group[k] = global_group[k]

    def _collect_sharded_states(self) -> List[Dict[str, Any]]:
        """Collect all the state shards, in CPU memory."""
        empty_buffer = torch.tensor([0], dtype=torch.uint8, device=self._device)
        all_states: List[Dict[str, Any]] = []

        for rank in range(self.world_size):
            if rank == self.rank:
                logging.debug("Saving self state")
                all_states.append(
                    recursive_copy_to_device(self.local_state_dict(), non_blocking=True, device=torch.device("cpu"))
                )

                # Sync with other replicas
                broadcast_object(empty_buffer, src_rank=self.global_rank, group=self.group, dist_device=self._device)
            else:
                # Fetch the optim state from the other replicas
                global_rank = self.get_global_rank(self.group, rank)
                replica_state = broadcast_object(
                    empty_buffer, src_rank=global_rank, group=self.group, dist_device=self._device
                )

                all_states.append(
                    recursive_copy_to_device(replica_state, non_blocking=True, device=torch.device("cpu"))
                )

                logging.debug("State from rank %s received", rank)

        return all_states

    def _broadcast_state_dict(self) -> None:
        """Broadcast this rank's state shard, discard others"""
        empty_buffer = torch.tensor([0], dtype=torch.uint8, device=self._device)

        for rank in range(self.world_size):
            if rank == self.rank:
                # Send the state to the reference replica
                logging.debug(
                    "Sending the sharded optimizer state to the reference replica from rank %s", rank,
                )
                broadcast_object(
                    self.local_state_dict(), src_rank=self.global_rank, group=self.group, dist_device=self._device
                )
            else:
                global_rank = self.get_global_rank(self.group, rank)
                # Discard this tensor/rank, broadcast necessary for syncing
                broadcast_object(empty_buffer, src_rank=global_rank, group=self.group, dist_device=self._device)

    def _free_other_grads(self) -> None:
        """Free all the gradients only useful for the other ranks
        """
        for rank, partition in enumerate(self.partition_parameters()):
            if rank == self.rank:
                continue

            for p in partition:
                for t in p["params"]:
                    t.grad = None

    def _broadcast_params(self) -> None:
        """Helper function to broadcast all the parameters from a given device"""

        with torch.no_grad():
            for (
                device,
                device_params,
            ) in self.per_device_params.items():  # all the params on this device (inc all ranks)

                buckets = self.buckets[device]

                # Bucket and issue all the async calls
                for (src_rank, params), bucket in zip(enumerate(device_params), buckets):
                    global_src_rank = self.get_global_rank(self.group, src_rank)

                    for param in params:
                        # Bucket broadcast
                        if self.bucket_size > 0 and self.should_bucket_param[param]:
                            assert bucket.append(param), "Bucket overflow: max %s - current %s - adding %s" % (
                                bucket.max_size,
                                bucket.current_offset,
                                param.numel(),
                            )

                            if bucket.full():
                                self.work_handles.append(
                                    Workhandle(
                                        handle=dist.broadcast(
                                            tensor=bucket.buffer, src=global_src_rank, group=self.group, async_op=True
                                        ),
                                        callback=bucket.unroll,
                                    )
                                )

                        # Direct
                        else:
                            self.work_handles.append(
                                Workhandle(
                                    handle=dist.broadcast(
                                        tensor=param.data, src=global_src_rank, group=self.group, async_op=True
                                    ),
                                    callback=None,
                                )
                            )

        self._consume_work_handles()

    def _consume_work_handles(self) -> None:
        """ Consume all the futures which are tied to this optimizer's buckets.
        We start from the first/older ones, since they are the most likely to be ready and non-blocking
        """

        while len(self.work_handles) > 0:
            work_handle = self.work_handles.popleft()
            work_handle.handle.wait()
            if work_handle.callback is not None:
                work_handle.callback()

    def _try_consume_work_handle(self) -> None:
        """ Try to consume the oldest future. This is non blocking, if not ready we'll pass
        """
        while len(self.work_handles) > 0 and self.work_handles[0].handle.is_completed():
            work_handle = self.work_handles.popleft()
            if work_handle.callback is not None:
                work_handle.callback()

    def _handle_trailing_buckets(self, flush_type: BucketFlush) -> None:
        """
        Go through the buckets, flush them if not already empty
        .. warning: Could be that a bucket flush was already requested, needs to be handled carefully
        """

        for bucket_list in self.buckets.values():
            for bucket in bucket_list:
                if bucket.current_offset > 0:
                    self.work_handles.append(
                        Workhandle(
                            handle=dist.broadcast(
                                tensor=bucket.buffer, src=bucket.global_ref_rank, group=self.group, async_op=True,
                            )
                            if flush_type == BucketFlush.Broadcast
                            else dist.reduce(
                                tensor=bucket.buffer, dst=bucket.global_ref_rank, group=self.group, async_op=True,
                            ),
                            callback=bucket.unroll,
                        )
                    )

        self._consume_work_handles()

    def _setup_bucket_strategy(self) -> None:
        """  Tag parameters to either bucket them or broadcast/reduce them directly. The parameters are ordered
        (smallest first), the bucket will hold the smallest elements, the remaining ones will be directly sent
        over the wire.

        Generating the partition once and for all allows us to save some time at runtime, and to know when all the
        network requests have been issued.
        """

        # Determine the max work handles in flight:
        # - count all the buckets on the fly
        self._max_work_handles = 0

        for device, per_rank_params in self.per_device_params.items():
            for dst_rank, params in enumerate(per_rank_params):
                offset = 0

                # Only consider the params which will require a gradient
                for param in filter(lambda p: p.requires_grad, params):
                    # Criteria to decide whether this parameter is to be bucketed or not:
                    # - enough room in the bucket
                    if (offset + param.numel()) < self.buckets[device][dst_rank].max_size:
                        self.should_bucket_param[param] = True

                        if offset == 0:
                            # count this bucket, only once
                            self._max_work_handles += 1

                        offset += param.numel()
                    else:
                        self.should_bucket_param[param] = False

                # Register the max offset for this buffer, and the reference rank
                self.buckets[device][dst_rank].max_offset = offset
                self.buckets[device][dst_rank].global_ref_rank = self.get_global_rank(self.group, dst_rank)
                self.buckets[device][dst_rank].global_rank = self.global_rank

        # Determine the max work handles in flight:
        # - all the direct reduce/broadcast
        self._max_work_handles += sum(not value for value in self.should_bucket_param.values())<|MERGE_RESOLUTION|>--- conflicted
+++ resolved
@@ -105,15 +105,9 @@
         self._device = list(self.per_device_params.keys())[0]
         self.buckets: Dict[torch.device, List[Bucket]] = {}
 
-<<<<<<< HEAD
-        # if torch.cuda.is_available() and self.world_size <= torch.cuda.device_count():
-        #     broadcast_buffer_size = 0
-        #     logging.warning("Assuming single node job, bucketing is disabled")
-=======
         if torch.cuda.is_available() and self.world_size <= torch.cuda.device_count():
             broadcast_buffer_size = 0
             logging.warning("Assuming single node job, bucketing is disabled")
->>>>>>> dbacf398
 
         self.bucket_size = broadcast_buffer_size
         for device, per_device in self.per_device_params.items():
